mod subscribers;
mod values;

use std::{
    collections::{HashMap, HashSet},
    future::Future,
    pin::Pin,
    sync::{
        atomic::{AtomicBool, Ordering},
        Arc,
    },
    task::{Context, Poll},
    time::{Duration, Instant},
};

use common_runtime::RuntimeTask;
use common_tracing::should_enable_opentelemetry;
use daft_dsl::common_treenode::{TreeNode, TreeNodeRecursion};
use daft_micropartition::MicroPartition;
use itertools::Itertools;
use kanal::SendError;
use tokio::{
    runtime::{Handle, Runtime},
    sync::{mpsc, oneshot},
    time::interval,
};
use tracing::{instrument::Instrumented, Instrument};
pub use values::{
    DefaultRuntimeStats, RuntimeStats, CPU_US_KEY, ROWS_EMITTED_KEY, ROWS_RECEIVED_KEY,
};

#[cfg(debug_assertions)]
use crate::runtime_stats::subscribers::debug::DebugSubscriber;
use crate::{
    channel::{Receiver, Sender},
    ops::NodeInfo,
    pipeline::PipelineNode,
    runtime_stats::subscribers::{
        dashboard::DashboardSubscriber, opentelemetry::OpenTelemetrySubscriber,
        progress_bar::make_progress_bar_manager, RuntimeStatsSubscriber,
    },
};

fn should_enable_progress_bar() -> bool {
    let progress_var_name = "DAFT_PROGRESS_BAR";
    if let Ok(val) = std::env::var(progress_var_name) {
        matches!(val.trim().to_lowercase().as_str(), "1" | "true")
    } else {
        true // Return true when env var is not set
    }
}

/// Event handler for RuntimeStats
/// The event handler contains a vector of subscribers
/// When a new event is broadcast, `RuntimeStatsEventHandler` manages notifying the subscribers.
///
/// For a given event, the event handler ensures that the subscribers only get the latest event at a frequency of once every 500ms
/// This prevents the subscribers from being overwhelmed by too many events.
pub struct RuntimeStatsManager {
    node_tx: Arc<mpsc::UnboundedSender<(usize, bool)>>,
    finish_tx: oneshot::Sender<()>,
    handle: RuntimeTask<()>,
}

impl std::fmt::Debug for RuntimeStatsManager {
    fn fmt(&self, f: &mut std::fmt::Formatter<'_>) -> std::fmt::Result {
        write!(f, "RuntimeStatsEventHandler")
    }
}

impl RuntimeStatsManager {
    #[allow(clippy::borrowed_box)]
    pub fn new(handle: &Handle, pipeline: &Box<dyn PipelineNode>) -> Self {
        // Construct mapping between node id and their node info and runtime stats
        let mut node_stats_map = HashMap::new();
        let _ = pipeline.apply(|node| {
            let node_info = node.node_info();
            let runtime_stats = node.runtime_stats();
            node_stats_map.insert(node_info.id, (node_info, runtime_stats));
            Ok(TreeNodeRecursion::Continue)
        });

        let total_nodes = node_stats_map.len();
        let node_stats = (0..total_nodes)
            .map(|id| {
                let (node_info, runtime_stats) = node_stats_map.remove(&id).unwrap();
                (node_info, runtime_stats)
            })
            .collect::<Vec<_>>();
        debug_assert!(
            node_stats_map.is_empty(),
            "All nodes should be in the node_stats map"
        );

        let mut subscribers: Vec<Box<dyn RuntimeStatsSubscriber>> = Vec::new();

        if should_enable_progress_bar() {
            subscribers.push(make_progress_bar_manager(&node_stats));
        }

        if should_enable_opentelemetry() {
            subscribers.push(Box::new(OpenTelemetrySubscriber::new()));
        }

        if DashboardSubscriber::is_enabled() {
            subscribers.push(Box::new(DashboardSubscriber::new()));
        }

        #[cfg(debug_assertions)]
        if let Ok(s) = std::env::var("DAFT_DEV_ENABLE_RUNTIME_STATS_DBG") {
            let s = s.to_lowercase();
            match s.as_ref() {
                "1" | "true" => {
                    subscribers.push(Box::new(DebugSubscriber));
                }
                _ => {}
            }
        }

        let throttle_interval = Duration::from_millis(200);
        Self::new_impl(handle, subscribers, node_stats, throttle_interval)
    }

    // Mostly used for testing purposes so we can inject our own subscribers and throttling interval
    fn new_impl(
        handle: &Handle,
        subscribers: Vec<Box<dyn RuntimeStatsSubscriber>>,
        node_stats: Vec<(Arc<NodeInfo>, Arc<dyn RuntimeStats>)>,
        throttle_interval: Duration,
    ) -> Self {
        let (node_tx, mut node_rx) = mpsc::unbounded_channel::<(usize, bool)>();
        let node_tx = Arc::new(node_tx);
        let (finish_tx, mut finish_rx) = oneshot::channel::<()>();

        let event_loop = async move {
            let mut interval = interval(throttle_interval);
            let mut active_nodes = HashSet::with_capacity(node_stats.len());
            // Reuse container for ticks
            let mut snapshot_container = Vec::with_capacity(node_stats.len());

            loop {
                tokio::select! {
                    biased;
                    Some((node_id, is_initialize)) = node_rx.recv() => {
                        if is_initialize && active_nodes.insert(node_id) {
                            for subscriber in &subscribers {
                                if let Err(e) = subscriber.initialize_node(&node_stats[node_id].0) {
                                    log::error!("Failed to initialize node: {}", e);
                                }
                            }
                        } else if !is_initialize && active_nodes.remove(&node_id) {
                            let (node_info, runtime_stats) = &node_stats[node_id];
                            let event = runtime_stats.flush();
                            let event = [(node_info.as_ref(), event)];
                            for subscriber in &subscribers {
                                if let Err(e) = subscriber.handle_event(&event) {
                                    log::error!("Failed to handle event: {}", e);
                                }
                                if let Err(e) = subscriber.finalize_node(&node_stats[node_id].0) {
                                    log::error!("Failed to finalize node: {}", e);
                                }
                            }
                        }
                    }

                    _ = &mut finish_rx => {
                        if !active_nodes.is_empty() {
                            log::warn!(
                                "RuntimeStatsManager finished with active nodes {{{}}}",
                                active_nodes.iter().map(|id| id.to_string()).join(", ")
                            );
                        }
                        break;
                    }

                    _ = interval.tick() => {
                        if active_nodes.is_empty() {
                            continue;
                        }

                        for node_id in &active_nodes {
                            let (node_info, runtime_stats) = &node_stats[*node_id];
                            let event = runtime_stats.snapshot();
                            snapshot_container.push((node_info.as_ref(), event));
                        }
                        for subscriber in &subscribers {
                            if let Err(e) = subscriber.handle_event(snapshot_container.as_slice()) {
                                log::error!("Failed to handle event: {}", e);
                            }
                        }
                        snapshot_container.clear();
                    }
                }
            }

            for subscriber in subscribers {
                if let Err(e) = subscriber.finish() {
                    log::error!("Failed to flush subscriber: {}", e);
                }
            }
        };

        let task_handle = RuntimeTask::new(handle, event_loop);
        Self {
            finish_tx,
            node_tx,
            handle: task_handle,
        }
    }

    pub fn activate_node(&self, node_id: usize) {
        self.node_tx
            .send((node_id, true))
            .expect("The node_tx channel was closed");
    }

<<<<<<< HEAD
    fn emit_event(&self) {
        // Use send to avoid blocking, but log if we can't send
        if let Err(e) = self.sender.send(Some(self.rt.as_ref().into())) {
            // Log send failures (channel might be closed during shutdown)
            eprintln!("Failed to send runtime stats event: {}", e);
        }
    }
}

impl RuntimeStatsContext {
    pub(crate) fn new_with_builder(
        node_info: NodeInfo,
        builder: Arc<dyn RuntimeStatsBuilder>,
    ) -> Arc<Self> {
        Arc::new(Self {
            rows_received: AtomicU64::new(0),
            rows_emitted: AtomicU64::new(0),
            cpu_us: AtomicU64::new(0),
            node_info,
            builder,
        })
=======
    pub fn finalize_node(&self, node_id: usize) {
        self.node_tx
            .send((node_id, false))
            .expect("The node_tx channel was closed");
>>>>>>> d139fab5
    }

    pub fn finish(self, runtime: &Runtime) {
        self.finish_tx
            .send(())
            .expect("The finish_tx channel was closed");
        runtime.block_on(async move {
            self.handle.await.expect("The finish_tx channel was closed");
        });
    }
}

#[pin_project::pin_project]
pub struct TimedFuture<F: Future> {
    start: Option<Instant>,
    #[pin]
    future: Instrumented<F>,
    runtime_stats: Arc<dyn RuntimeStats>,
}

impl<F: Future> TimedFuture<F> {
    pub fn new(future: F, runtime_stats: Arc<dyn RuntimeStats>, span: tracing::Span) -> Self {
        let instrumented = future.instrument(span);
        Self {
            start: None,
            future: instrumented,
            runtime_stats,
        }
    }
}

impl<F: Future> Future for TimedFuture<F> {
    type Output = F::Output;

    fn poll(self: Pin<&mut Self>, cx: &mut Context) -> Poll<Self::Output> {
        let mut this = self.project();
        let start = this.start.get_or_insert_with(Instant::now);
        let inner_poll = this.future.as_mut().poll(cx);
        let elapsed = start.elapsed();
        this.runtime_stats.add_cpu_us(elapsed.as_micros() as u64);

        match inner_poll {
            Poll::Pending => Poll::Pending,
            Poll::Ready(output) => Poll::Ready(output),
        }
    }
}

/// Sender that wraps an internal sender and counts the number of rows passed through
pub struct CountingSender {
    sender: Sender<Arc<MicroPartition>>,
    rt: Arc<dyn RuntimeStats>,
}

impl CountingSender {
    pub(crate) fn new(sender: Sender<Arc<MicroPartition>>, rt: Arc<dyn RuntimeStats>) -> Self {
        Self { sender, rt }
    }
    #[inline]
    pub(crate) async fn send(&self, v: Arc<MicroPartition>) -> Result<(), SendError> {
        self.rt.add_rows_emitted(v.len() as u64);
        self.sender.send(v).await?;
        Ok(())
    }
}

/// Receiver that wraps an internal received and
/// - Counts the number of rows passed through
/// - Activates the associated node on first receive
pub struct InitializingCountingReceiver {
    receiver: Receiver<Arc<MicroPartition>>,
    rt: Arc<dyn RuntimeStats>,

    first_receive: AtomicBool,
    node_id: usize,
    stats_manager: Arc<RuntimeStatsManager>,
}

impl InitializingCountingReceiver {
    pub(crate) fn new(
        receiver: Receiver<Arc<MicroPartition>>,
        node_id: usize,
        rt: Arc<dyn RuntimeStats>,
        stats_manager: Arc<RuntimeStatsManager>,
    ) -> Self {
        Self {
            receiver,
            node_id,
            rt,
            stats_manager,
            first_receive: AtomicBool::new(true),
        }
    }
    #[inline]
    pub(crate) async fn recv(&self) -> Option<Arc<MicroPartition>> {
        let v = self.receiver.recv().await;
        if let Some(ref v) = v {
            if self
                .first_receive
                .compare_exchange(true, false, Ordering::Relaxed, Ordering::Relaxed)
                .is_ok()
            {
                self.stats_manager.activate_node(self.node_id);
            }
            self.rt.add_rows_received(v.len() as u64);
        }
        v
    }
}
#[cfg(test)]
mod tests {
    use std::sync::{atomic::AtomicU64, Arc, Mutex};

    use common_error::DaftResult;
    use common_metrics::{Stat, StatSnapshotSend};
    use tokio::time::{sleep, Duration};

    use super::*;
    use crate::ops::{NodeCategory, NodeType};

    #[derive(Debug)]
    struct MockState {
        total_calls: AtomicU64,
        event: Mutex<Option<StatSnapshotSend>>,
    }

    impl MockState {
        fn get_total_calls(&self) -> u64 {
            self.total_calls.load(std::sync::atomic::Ordering::SeqCst)
        }

        fn get_latest_event(&self) -> StatSnapshotSend {
            self.event.lock().unwrap().clone().expect("No event")
        }
    }

    #[derive(Debug)]
    struct MockSubscriber {
        pub state: Arc<MockState>,
    }

    impl MockSubscriber {
        fn new() -> Self {
            Self {
                state: Arc::new(MockState {
                    total_calls: AtomicU64::new(0),
                    event: Mutex::new(None),
                }),
            }
        }
    }

    impl RuntimeStatsSubscriber for MockSubscriber {
        fn as_any(&self) -> &dyn std::any::Any {
            self
        }

        fn initialize_node(&self, _node_info: &NodeInfo) -> DaftResult<()> {
            Ok(())
        }

        fn finalize_node(&self, _node_info: &NodeInfo) -> DaftResult<()> {
            Ok(())
        }

        fn handle_event(&self, events: &[(&NodeInfo, StatSnapshotSend)]) -> DaftResult<()> {
            self.state
                .total_calls
                .fetch_add(1, std::sync::atomic::Ordering::SeqCst);
            for (_, snapshot) in events {
                *self.state.event.lock().unwrap() = Some(snapshot.clone());
            }
            Ok(())
        }

        fn finish(self: Box<Self>) -> DaftResult<()> {
            Ok(())
        }
    }

    fn create_node_info(name: &str, id: usize) -> Arc<NodeInfo> {
        let node_info = NodeInfo {
            name: Arc::from(name.to_string()),
            id,
            node_type: NodeType::Project,
            node_category: NodeCategory::Intermediate,
            context: std::collections::HashMap::new(),
        };
        Arc::new(node_info)
    }

<<<<<<< HEAD
    #[tokio::test]
    async fn test_throttling_per_node_info() {
        let mock_subscriber = Arc::new(MockSubscriber::new());
        let subscribers = Arc::new(vec![
            mock_subscriber.clone() as Arc<dyn RuntimeStatsSubscriber>
        ]);
        let throttle_interval = Duration::from_millis(50);
        let handler = Arc::new(RuntimeStatsEventHandler::new_impl(
            subscribers,
            throttle_interval,
        ));
        let node_info = create_node_info("test_node", 1);
        let rt_context =
            RuntimeStatsContext::new_with_builder(node_info, Arc::new(BaseStatsBuilder {}));
        let producer = RuntimeEventsProducer::new(handler.clone(), rt_context);

        // Send multiple events rapidly
        producer.mark_rows_received(100);
        producer.mark_rows_received(200);
        producer.mark_rows_received(300);
=======
    #[tokio::test(start_paused = true)]
    async fn test_interval_respected() {
        let mock_subscriber = Box::new(MockSubscriber::new());
        let mock_state = mock_subscriber.state.clone();
>>>>>>> d139fab5

        let node_info = create_node_info("test_node", 0);
        let node_stat = Arc::new(DefaultRuntimeStats::default());
        let throttle_interval = Duration::from_millis(50);
        let handler = Arc::new(RuntimeStatsManager::new_impl(
            &tokio::runtime::Handle::current(),
            vec![mock_subscriber],
            vec![(node_info, node_stat.clone())],
            throttle_interval,
        ));

<<<<<<< HEAD
        let node_info1 = create_node_info("node1", 1);
        let node_info2 = create_node_info("node2", 2);
        let rt_context1 =
            RuntimeStatsContext::new_with_builder(node_info1, Arc::new(BaseStatsBuilder {}));
        let producer1 = RuntimeEventsProducer::new(handler.clone(), rt_context1);

        let rt_context2 =
            RuntimeStatsContext::new_with_builder(node_info2, Arc::new(BaseStatsBuilder {}));
        let producer2 = RuntimeEventsProducer::new(handler, rt_context2);

        // Send events for different nodes
        producer1.mark_rows_received(100);
        producer2.mark_rows_received(200);

        // Wait for processing - use longer interval for Windows compatibility
        sleep(Duration::from_millis(100)).await;

        // Should get 2 calls (one for each node)
        assert_eq!(mock_subscriber.get_total_calls(), 2);
    }

    #[tokio::test]
    async fn test_throttling_interval_respected() {
        let mock_subscriber = Arc::new(MockSubscriber::new());
        let subscribers = Arc::new(vec![
            mock_subscriber.clone() as Arc<dyn RuntimeStatsSubscriber>
        ]);
        let throttle_interval = Duration::from_millis(50);
        let handler = Arc::new(RuntimeStatsEventHandler::new_impl(
            subscribers,
            throttle_interval,
        ));
        let node_info = create_node_info("test_node", 1);
        let rt_context =
            RuntimeStatsContext::new_with_builder(node_info, Arc::new(BaseStatsBuilder {}));
        let producer = RuntimeEventsProducer::new(handler.clone(), rt_context);
=======
        // Activate the node
        handler.activate_node(0);
>>>>>>> d139fab5

        // Send first event
        node_stat.add_rows_received(100);
        assert_eq!(
            mock_state.get_total_calls(),
            0,
            "No materialized events should be sent yet"
        );

        // Send second event rapidly (within throttle interval)
        node_stat.add_rows_received(100);
        sleep(Duration::from_millis(50)).await;

        // Should only get 1 call due to throttling
        assert_eq!(
            mock_state.get_total_calls(),
            1,
            "Rapid events should be throttled to a single call"
        );
        assert_eq!(
            mock_state.get_latest_event()[1],
            (ROWS_RECEIVED_KEY, Stat::Count(200))
        );

        // Wait for throttle interval to pass, then send another event
        node_stat.add_rows_received(300);
        sleep(Duration::from_millis(50)).await;

        // Should now get a second call
        assert_eq!(
            mock_state.get_total_calls(),
            2,
            "Event after throttle interval should trigger a new call"
        );
        assert_eq!(
            mock_state.get_latest_event()[1],
            (ROWS_RECEIVED_KEY, Stat::Count(500))
        );
    }

<<<<<<< HEAD
    #[tokio::test]
    #[ignore = "flake; TODO(cory): investigate flaky test"]
    async fn test_event_contains_cumulative_stats() {
        let mock_subscriber = Arc::new(MockSubscriber::new());
        let subscribers = Arc::new(vec![
            mock_subscriber.clone() as Arc<dyn RuntimeStatsSubscriber>
        ]);
        let throttle_interval = Duration::from_millis(50);
        let handler = Arc::new(RuntimeStatsEventHandler::new_impl(
            subscribers,
            throttle_interval,
        ));
        let node_info = create_node_info("test_node", 1);
        let rt_context =
            RuntimeStatsContext::new_with_builder(node_info, Arc::new(BaseStatsBuilder {}));
        let producer = RuntimeEventsProducer::new(handler, rt_context);

        producer.mark_rows_received(100);
        producer.record_elapsed_cpu_time(Duration::from_micros(1000));
        producer.mark_rows_emitted(50);

        sleep(Duration::from_millis(100)).await;

        // Only 1 call since all operations are on same NodeInfo within throttle window
        assert_eq!(mock_subscriber.get_total_calls(), 1);

        let events = mock_subscriber.get_events();
        assert_eq!(events.len(), 1);

        // Event should contain cumulative stats
        let event = &events[0];
        assert_eq!(event.rows_received, 100);
        assert_eq!(event.rows_emitted, 50);
        assert_eq!(event.cpu_us, 1000);
    }

    #[tokio::test]
=======
    #[tokio::test(start_paused = true)]
>>>>>>> d139fab5
    async fn test_multiple_subscribers_all_receive_events() {
        let subscriber1 = Box::new(MockSubscriber::new());
        let subscriber2 = Box::new(MockSubscriber::new());
        let state1 = subscriber1.state.clone();
        let state2 = subscriber2.state.clone();

        let node_info = create_node_info("test_node", 0);
        let node_stat = Arc::new(DefaultRuntimeStats::default());
        let throttle_interval = Duration::from_millis(50);
        let handler = Arc::new(RuntimeStatsManager::new_impl(
            &tokio::runtime::Handle::current(),
            vec![subscriber1, subscriber2],
            vec![(node_info, node_stat.clone())],
            throttle_interval,
        ));
<<<<<<< HEAD
        let node_info = create_node_info("test_node", 1);
        let rt_context =
            RuntimeStatsContext::new_with_builder(node_info, Arc::new(BaseStatsBuilder {}));
        let producer = RuntimeEventsProducer::new(handler, rt_context);
=======
>>>>>>> d139fab5

        handler.activate_node(0);

        node_stat.add_rows_received(100);
        sleep(Duration::from_millis(50)).await;

        // Both subscribers should receive the event
        assert_eq!(state1.get_total_calls(), 1);
        assert_eq!(state2.get_total_calls(), 1);
    }

    #[tokio::test(start_paused = true)]
    async fn test_subscriber_error_doesnt_affect_others() {
        #[derive(Debug)]
        struct FailingSubscriber;

        impl RuntimeStatsSubscriber for FailingSubscriber {
            fn as_any(&self) -> &dyn std::any::Any {
                self
            }
            fn initialize_node(&self, _: &NodeInfo) -> DaftResult<()> {
                Ok(())
            }
            fn finalize_node(&self, _: &NodeInfo) -> DaftResult<()> {
                Ok(())
            }

            fn handle_event(&self, _: &[(&NodeInfo, StatSnapshotSend)]) -> DaftResult<()> {
                Err(common_error::DaftError::InternalError(
                    "Test error".to_string(),
                ))
            }
            fn finish(self: Box<Self>) -> DaftResult<()> {
                Ok(())
            }
        }

        let failing_subscriber = Box::new(FailingSubscriber);
        let mock_subscriber = Box::new(MockSubscriber::new());
        let state = mock_subscriber.state.clone();

        let node_info = create_node_info("test_node", 0);
        let node_stat = Arc::new(DefaultRuntimeStats::default());
        let throttle_interval = Duration::from_millis(50);
        let handler = Arc::new(RuntimeStatsManager::new_impl(
            &tokio::runtime::Handle::current(),
            vec![failing_subscriber, mock_subscriber],
            vec![(node_info, node_stat.clone())],
            throttle_interval,
        ));
<<<<<<< HEAD
        let node_info = create_node_info("test_node", 1);
        let rt_context =
            RuntimeStatsContext::new_with_builder(node_info, Arc::new(BaseStatsBuilder {}));
        let producer = RuntimeEventsProducer::new(handler, rt_context);
=======
>>>>>>> d139fab5

        handler.activate_node(0);
        node_stat.add_rows_received(100);
        sleep(Duration::from_millis(50)).await;

        // Mock subscriber should still receive event despite other failing
        assert_eq!(state.get_total_calls(), 1);
    }

    #[tokio::test]
    async fn test_runtime_stats_context_operations() {
<<<<<<< HEAD
        let node_info = create_node_info("test_node", 1);
        let rt_context =
            RuntimeStatsContext::new_with_builder(node_info, Arc::new(BaseStatsBuilder {}));
=======
        let node_stat = Arc::new(DefaultRuntimeStats::default());
>>>>>>> d139fab5

        // Test initial state
        let stats = node_stat.snapshot();
        assert_eq!(stats[1], (ROWS_RECEIVED_KEY, Stat::Count(0)));
        assert_eq!(stats[2], (ROWS_EMITTED_KEY, Stat::Count(0)));

        // Test incremental updates
        node_stat.add_rows_received(100);
        node_stat.add_rows_received(50);
        let stats = node_stat.snapshot();
        assert_eq!(stats[1], (ROWS_RECEIVED_KEY, Stat::Count(150)));

<<<<<<< HEAD
    #[tokio::test]
    async fn test_rapid_event_updates_latest_wins() {
        let mock_subscriber = Arc::new(MockSubscriber::new());
        let subscribers = Arc::new(vec![
            mock_subscriber.clone() as Arc<dyn RuntimeStatsSubscriber>
        ]);
        let throttle_interval = Duration::from_millis(50);
        let handler = Arc::new(RuntimeStatsEventHandler::new_impl(
            subscribers,
            throttle_interval,
        ));
        let node_info = create_node_info("rapid_node", 1);
        let rt_context =
            RuntimeStatsContext::new_with_builder(node_info, Arc::new(BaseStatsBuilder {}));
        let producer = RuntimeEventsProducer::new(handler, rt_context);

        // Send many rapid updates
        for i in 1..=20 {
            producer.mark_rows_received(i * 10);
        }

        sleep(Duration::from_millis(100)).await;

        // Should only get 1 event due to throttling
        assert_eq!(mock_subscriber.get_total_calls(), 1);

        let events = mock_subscriber.get_events();
        let event = &events[0];

        // Should contain cumulative rows: 10+20+30+...+200 = 2100
        assert_eq!(event.rows_received, 2100);
=======
        node_stat.add_rows_emitted(75);
        let stats = node_stat.snapshot();
        assert_eq!(stats[2], (ROWS_EMITTED_KEY, Stat::Count(75)));
>>>>>>> d139fab5
    }

    #[tokio::test(start_paused = true)]
    async fn test_events_without_init() {
        let mock_subscriber = Box::new(MockSubscriber::new());
        let state = mock_subscriber.state.clone();

        let node_info = create_node_info("uninitialized_node", 0);
        let node_stat = Arc::new(DefaultRuntimeStats::default());
        let throttle_interval = Duration::from_millis(50);
        let handler = Arc::new(RuntimeStatsManager::new_impl(
            &tokio::runtime::Handle::current(),
            vec![mock_subscriber],
            vec![(node_info, node_stat.clone())],
            throttle_interval,
        ));
<<<<<<< HEAD
        let node_info = create_node_info("mixed_node", 1);
        let rt_context =
            RuntimeStatsContext::new_with_builder(node_info, Arc::new(BaseStatsBuilder {}));
        let producer = RuntimeEventsProducer::new(handler, rt_context);

        // Interleave different event types
        producer.mark_rows_received(100);
        producer.record_elapsed_cpu_time(Duration::from_micros(500));
        producer.mark_rows_emitted(50);
        producer.mark_rows_received(200); // Additional increment
        producer.record_elapsed_cpu_time(Duration::from_micros(1500));

        sleep(Duration::from_millis(100)).await;
=======
>>>>>>> d139fab5

        // No events yet because no nodes are initialized
        node_stat.add_rows_received(100);
        sleep(Duration::from_millis(50)).await;
        assert_eq!(state.get_total_calls(), 0);

        // Activate the node
        handler.activate_node(0);
        sleep(Duration::from_millis(50)).await;

        // Now we should get an event
        assert_eq!(state.get_total_calls(), 1);
        let event = state.get_latest_event();
        assert_eq!(event[1], (ROWS_RECEIVED_KEY, Stat::Count(100)));
    }

    #[tokio::test(start_paused = true)]
    async fn test_final_event_before_interval() {
        let mock_subscriber = Box::new(MockSubscriber::new());
        let state = mock_subscriber.state.clone();

        // Use 500ms for the throttle interval.
        let throttle_interval = Duration::from_millis(500);
        let node_info = create_node_info("fast_query", 0);
        let node_stat = Arc::new(DefaultRuntimeStats::default());
        let handler = Arc::new(RuntimeStatsManager::new_impl(
            &tokio::runtime::Handle::current(),
            vec![mock_subscriber],
            vec![(node_info, node_stat.clone())],
            throttle_interval,
        ));
<<<<<<< HEAD
        let node_info = create_node_info("fast_query", 1);
        let rt_context =
            RuntimeStatsContext::new_with_builder(node_info, Arc::new(BaseStatsBuilder {}));
        let producer = RuntimeEventsProducer::new(handler, rt_context);
=======

        handler.activate_node(0);
>>>>>>> d139fab5

        // Simulate a fast query that completes within the throttle interval (500ms)
        node_stat.add_rows_received(100);
        node_stat.add_rows_emitted(50);
        node_stat.add_cpu_us(1000);

        handler.finalize_node(0);

        // Wait less than throttle interval (500ms) but enough for processing (1ms)
        sleep(Duration::from_millis(10)).await;

        // The final event should still be observed even though throttle interval wasn't met
        assert_eq!(state.get_total_calls(), 1);

        let event = state.get_latest_event();
        assert_eq!(
            event[0],
            (CPU_US_KEY, Stat::Duration(Duration::from_millis(1)))
        );
        assert_eq!(event[1], (ROWS_RECEIVED_KEY, Stat::Count(100)));
        assert_eq!(event[2], (ROWS_EMITTED_KEY, Stat::Count(50)));
    }
}<|MERGE_RESOLUTION|>--- conflicted
+++ resolved
@@ -214,34 +214,10 @@
             .expect("The node_tx channel was closed");
     }
 
-<<<<<<< HEAD
-    fn emit_event(&self) {
-        // Use send to avoid blocking, but log if we can't send
-        if let Err(e) = self.sender.send(Some(self.rt.as_ref().into())) {
-            // Log send failures (channel might be closed during shutdown)
-            eprintln!("Failed to send runtime stats event: {}", e);
-        }
-    }
-}
-
-impl RuntimeStatsContext {
-    pub(crate) fn new_with_builder(
-        node_info: NodeInfo,
-        builder: Arc<dyn RuntimeStatsBuilder>,
-    ) -> Arc<Self> {
-        Arc::new(Self {
-            rows_received: AtomicU64::new(0),
-            rows_emitted: AtomicU64::new(0),
-            cpu_us: AtomicU64::new(0),
-            node_info,
-            builder,
-        })
-=======
     pub fn finalize_node(&self, node_id: usize) {
         self.node_tx
             .send((node_id, false))
             .expect("The node_tx channel was closed");
->>>>>>> d139fab5
     }
 
     pub fn finish(self, runtime: &Runtime) {
@@ -433,33 +409,10 @@
         Arc::new(node_info)
     }
 
-<<<<<<< HEAD
-    #[tokio::test]
-    async fn test_throttling_per_node_info() {
-        let mock_subscriber = Arc::new(MockSubscriber::new());
-        let subscribers = Arc::new(vec![
-            mock_subscriber.clone() as Arc<dyn RuntimeStatsSubscriber>
-        ]);
-        let throttle_interval = Duration::from_millis(50);
-        let handler = Arc::new(RuntimeStatsEventHandler::new_impl(
-            subscribers,
-            throttle_interval,
-        ));
-        let node_info = create_node_info("test_node", 1);
-        let rt_context =
-            RuntimeStatsContext::new_with_builder(node_info, Arc::new(BaseStatsBuilder {}));
-        let producer = RuntimeEventsProducer::new(handler.clone(), rt_context);
-
-        // Send multiple events rapidly
-        producer.mark_rows_received(100);
-        producer.mark_rows_received(200);
-        producer.mark_rows_received(300);
-=======
     #[tokio::test(start_paused = true)]
     async fn test_interval_respected() {
         let mock_subscriber = Box::new(MockSubscriber::new());
         let mock_state = mock_subscriber.state.clone();
->>>>>>> d139fab5
 
         let node_info = create_node_info("test_node", 0);
         let node_stat = Arc::new(DefaultRuntimeStats::default());
@@ -471,47 +424,8 @@
             throttle_interval,
         ));
 
-<<<<<<< HEAD
-        let node_info1 = create_node_info("node1", 1);
-        let node_info2 = create_node_info("node2", 2);
-        let rt_context1 =
-            RuntimeStatsContext::new_with_builder(node_info1, Arc::new(BaseStatsBuilder {}));
-        let producer1 = RuntimeEventsProducer::new(handler.clone(), rt_context1);
-
-        let rt_context2 =
-            RuntimeStatsContext::new_with_builder(node_info2, Arc::new(BaseStatsBuilder {}));
-        let producer2 = RuntimeEventsProducer::new(handler, rt_context2);
-
-        // Send events for different nodes
-        producer1.mark_rows_received(100);
-        producer2.mark_rows_received(200);
-
-        // Wait for processing - use longer interval for Windows compatibility
-        sleep(Duration::from_millis(100)).await;
-
-        // Should get 2 calls (one for each node)
-        assert_eq!(mock_subscriber.get_total_calls(), 2);
-    }
-
-    #[tokio::test]
-    async fn test_throttling_interval_respected() {
-        let mock_subscriber = Arc::new(MockSubscriber::new());
-        let subscribers = Arc::new(vec![
-            mock_subscriber.clone() as Arc<dyn RuntimeStatsSubscriber>
-        ]);
-        let throttle_interval = Duration::from_millis(50);
-        let handler = Arc::new(RuntimeStatsEventHandler::new_impl(
-            subscribers,
-            throttle_interval,
-        ));
-        let node_info = create_node_info("test_node", 1);
-        let rt_context =
-            RuntimeStatsContext::new_with_builder(node_info, Arc::new(BaseStatsBuilder {}));
-        let producer = RuntimeEventsProducer::new(handler.clone(), rt_context);
-=======
         // Activate the node
         handler.activate_node(0);
->>>>>>> d139fab5
 
         // Send first event
         node_stat.add_rows_received(100);
@@ -552,47 +466,7 @@
         );
     }
 
-<<<<<<< HEAD
-    #[tokio::test]
-    #[ignore = "flake; TODO(cory): investigate flaky test"]
-    async fn test_event_contains_cumulative_stats() {
-        let mock_subscriber = Arc::new(MockSubscriber::new());
-        let subscribers = Arc::new(vec![
-            mock_subscriber.clone() as Arc<dyn RuntimeStatsSubscriber>
-        ]);
-        let throttle_interval = Duration::from_millis(50);
-        let handler = Arc::new(RuntimeStatsEventHandler::new_impl(
-            subscribers,
-            throttle_interval,
-        ));
-        let node_info = create_node_info("test_node", 1);
-        let rt_context =
-            RuntimeStatsContext::new_with_builder(node_info, Arc::new(BaseStatsBuilder {}));
-        let producer = RuntimeEventsProducer::new(handler, rt_context);
-
-        producer.mark_rows_received(100);
-        producer.record_elapsed_cpu_time(Duration::from_micros(1000));
-        producer.mark_rows_emitted(50);
-
-        sleep(Duration::from_millis(100)).await;
-
-        // Only 1 call since all operations are on same NodeInfo within throttle window
-        assert_eq!(mock_subscriber.get_total_calls(), 1);
-
-        let events = mock_subscriber.get_events();
-        assert_eq!(events.len(), 1);
-
-        // Event should contain cumulative stats
-        let event = &events[0];
-        assert_eq!(event.rows_received, 100);
-        assert_eq!(event.rows_emitted, 50);
-        assert_eq!(event.cpu_us, 1000);
-    }
-
-    #[tokio::test]
-=======
     #[tokio::test(start_paused = true)]
->>>>>>> d139fab5
     async fn test_multiple_subscribers_all_receive_events() {
         let subscriber1 = Box::new(MockSubscriber::new());
         let subscriber2 = Box::new(MockSubscriber::new());
@@ -608,13 +482,6 @@
             vec![(node_info, node_stat.clone())],
             throttle_interval,
         ));
-<<<<<<< HEAD
-        let node_info = create_node_info("test_node", 1);
-        let rt_context =
-            RuntimeStatsContext::new_with_builder(node_info, Arc::new(BaseStatsBuilder {}));
-        let producer = RuntimeEventsProducer::new(handler, rt_context);
-=======
->>>>>>> d139fab5
 
         handler.activate_node(0);
 
@@ -665,13 +532,6 @@
             vec![(node_info, node_stat.clone())],
             throttle_interval,
         ));
-<<<<<<< HEAD
-        let node_info = create_node_info("test_node", 1);
-        let rt_context =
-            RuntimeStatsContext::new_with_builder(node_info, Arc::new(BaseStatsBuilder {}));
-        let producer = RuntimeEventsProducer::new(handler, rt_context);
-=======
->>>>>>> d139fab5
 
         handler.activate_node(0);
         node_stat.add_rows_received(100);
@@ -683,13 +543,7 @@
 
     #[tokio::test]
     async fn test_runtime_stats_context_operations() {
-<<<<<<< HEAD
-        let node_info = create_node_info("test_node", 1);
-        let rt_context =
-            RuntimeStatsContext::new_with_builder(node_info, Arc::new(BaseStatsBuilder {}));
-=======
         let node_stat = Arc::new(DefaultRuntimeStats::default());
->>>>>>> d139fab5
 
         // Test initial state
         let stats = node_stat.snapshot();
@@ -702,43 +556,9 @@
         let stats = node_stat.snapshot();
         assert_eq!(stats[1], (ROWS_RECEIVED_KEY, Stat::Count(150)));
 
-<<<<<<< HEAD
-    #[tokio::test]
-    async fn test_rapid_event_updates_latest_wins() {
-        let mock_subscriber = Arc::new(MockSubscriber::new());
-        let subscribers = Arc::new(vec![
-            mock_subscriber.clone() as Arc<dyn RuntimeStatsSubscriber>
-        ]);
-        let throttle_interval = Duration::from_millis(50);
-        let handler = Arc::new(RuntimeStatsEventHandler::new_impl(
-            subscribers,
-            throttle_interval,
-        ));
-        let node_info = create_node_info("rapid_node", 1);
-        let rt_context =
-            RuntimeStatsContext::new_with_builder(node_info, Arc::new(BaseStatsBuilder {}));
-        let producer = RuntimeEventsProducer::new(handler, rt_context);
-
-        // Send many rapid updates
-        for i in 1..=20 {
-            producer.mark_rows_received(i * 10);
-        }
-
-        sleep(Duration::from_millis(100)).await;
-
-        // Should only get 1 event due to throttling
-        assert_eq!(mock_subscriber.get_total_calls(), 1);
-
-        let events = mock_subscriber.get_events();
-        let event = &events[0];
-
-        // Should contain cumulative rows: 10+20+30+...+200 = 2100
-        assert_eq!(event.rows_received, 2100);
-=======
         node_stat.add_rows_emitted(75);
         let stats = node_stat.snapshot();
         assert_eq!(stats[2], (ROWS_EMITTED_KEY, Stat::Count(75)));
->>>>>>> d139fab5
     }
 
     #[tokio::test(start_paused = true)]
@@ -755,22 +575,6 @@
             vec![(node_info, node_stat.clone())],
             throttle_interval,
         ));
-<<<<<<< HEAD
-        let node_info = create_node_info("mixed_node", 1);
-        let rt_context =
-            RuntimeStatsContext::new_with_builder(node_info, Arc::new(BaseStatsBuilder {}));
-        let producer = RuntimeEventsProducer::new(handler, rt_context);
-
-        // Interleave different event types
-        producer.mark_rows_received(100);
-        producer.record_elapsed_cpu_time(Duration::from_micros(500));
-        producer.mark_rows_emitted(50);
-        producer.mark_rows_received(200); // Additional increment
-        producer.record_elapsed_cpu_time(Duration::from_micros(1500));
-
-        sleep(Duration::from_millis(100)).await;
-=======
->>>>>>> d139fab5
 
         // No events yet because no nodes are initialized
         node_stat.add_rows_received(100);
@@ -802,15 +606,8 @@
             vec![(node_info, node_stat.clone())],
             throttle_interval,
         ));
-<<<<<<< HEAD
-        let node_info = create_node_info("fast_query", 1);
-        let rt_context =
-            RuntimeStatsContext::new_with_builder(node_info, Arc::new(BaseStatsBuilder {}));
-        let producer = RuntimeEventsProducer::new(handler, rt_context);
-=======
 
         handler.activate_node(0);
->>>>>>> d139fab5
 
         // Simulate a fast query that completes within the throttle interval (500ms)
         node_stat.add_rows_received(100);
