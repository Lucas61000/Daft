--- conflicted
+++ resolved
@@ -5,12 +5,7 @@
 use common_runtime::{get_compute_pool_num_threads, get_compute_runtime};
 use daft_logical_plan::stats::StatsState;
 use daft_micropartition::MicroPartition;
-<<<<<<< HEAD
-use snafu::ResultExt;
 use tracing::{info_span, instrument, Instrument, Span};
-=======
-use tracing::{info_span, instrument};
->>>>>>> b576543d
 
 use crate::{
     channel::{
@@ -265,12 +260,8 @@
         );
 
         let memory_manager = runtime_handle.memory_manager();
-<<<<<<< HEAD
         let span = info_span!("StreamingSink");
-        runtime_handle.spawn(
-=======
         runtime_handle.spawn_local(
->>>>>>> b576543d
             async move {
                 let mut task_set = TaskSet::new();
                 let mut output_receiver = Self::spawn_workers(
