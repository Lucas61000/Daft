--- conflicted
+++ resolved
@@ -22,14 +22,9 @@
     datatypes::Field,
     schema::{Schema, SchemaRef},
     utils::supertype,
-<<<<<<< HEAD
     JoinType,
 };
 use daft_dsl::{join::get_common_join_keys, Expr};
-=======
-};
-use daft_dsl::Expr;
->>>>>>> 554856d3
 use daft_micropartition::MicroPartition;
 use daft_physical_plan::{
     Filter, HashAggregate, HashJoin, InMemoryScan, Limit, LocalPhysicalPlan, Project, Sort,
@@ -37,10 +32,7 @@
 };
 use daft_plan::populate_aggregation_stages;
 use daft_table::{ProbeTable, Table};
-<<<<<<< HEAD
 use indexmap::IndexSet;
-=======
->>>>>>> 554856d3
 use snafu::ResultExt;
 
 #[derive(Clone)]
@@ -239,7 +231,6 @@
         }) => {
             let left_schema = left.schema();
             let right_schema = right.schema();
-<<<<<<< HEAD
             let (build_on, probe_on, build_child, probe_child, build_on_left) = match join_type {
                 JoinType::Inner => {
                     // we want to build the hash table on the smaller side in the future
@@ -272,24 +263,6 @@
                     build_key_fields
                         .into_iter()
                         .zip(probe_key_fields.into_iter())
-=======
-            let left_node = physical_plan_to_pipeline(left, psets)?;
-            let right_node = physical_plan_to_pipeline(right, psets)?;
-
-            let probe_node = || -> DaftResult<_> {
-                let left_key_fields = left_on
-                    .iter()
-                    .map(|e| e.to_field(left_schema))
-                    .collect::<DaftResult<Vec<_>>>()?;
-                let right_key_fields = right_on
-                    .iter()
-                    .map(|e| e.to_field(right_schema))
-                    .collect::<DaftResult<Vec<_>>>()?;
-                let key_schema: SchemaRef = Schema::new(
-                    left_key_fields
-                        .into_iter()
-                        .zip(right_key_fields.into_iter())
->>>>>>> 554856d3
                         .map(|(l, r)| {
                             // TODO we should be using the comparison_op function here instead but i'm just using existing behavior for now
                             let dtype = supertype::try_get_supertype(&l.dtype, &r.dtype)?;
@@ -299,25 +272,16 @@
                 )?
                 .into();
 
-<<<<<<< HEAD
                 let casted_build_on = build_on
-=======
-                let left_on = left_on
->>>>>>> 554856d3
                     .iter()
                     .zip(key_schema.fields.values())
                     .map(|(e, f)| e.clone().cast(&f.dtype))
                     .collect::<Vec<_>>();
-<<<<<<< HEAD
                 let casted_probe_on = probe_on
-=======
-                let right_on = right_on
->>>>>>> 554856d3
                     .iter()
                     .zip(key_schema.fields.values())
                     .map(|(e, f)| e.clone().cast(&f.dtype))
                     .collect::<Vec<_>>();
-<<<<<<< HEAD
 
                 // we should move to a builder pattern
                 let build_sink = HashJoinBuildSink::new(key_schema.clone(), casted_build_on)?;
@@ -337,35 +301,6 @@
                 DaftResult::Ok(IntermediateNode::new(
                     Arc::new(probe_op),
                     vec![build_node, probe_child_node],
-=======
-                let common_join_keys = left_on
-                    .iter()
-                    .zip(right_on.iter())
-                    .filter_map(|(l, r)| {
-                        if l.name() == r.name() {
-                            Some(l.name())
-                        } else {
-                            None
-                        }
-                    })
-                    .collect::<std::collections::HashSet<_>>();
-                let pruned_right_side_columns = right_schema
-                    .fields
-                    .keys()
-                    .filter(|k| !common_join_keys.contains(k.as_str()))
-                    .cloned()
-                    .collect::<Vec<_>>();
-
-                // we should move to a builder pattern
-                let build_sink = HashJoinBuildSink::new(key_schema.clone(), left_on)?;
-                let build_node = BlockingSinkNode::new(build_sink.boxed(), left_node).boxed();
-
-                let probe_op =
-                    HashJoinProbeOperator::new(right_on, pruned_right_side_columns, *join_type);
-                DaftResult::Ok(IntermediateNode::new(
-                    Arc::new(probe_op),
-                    vec![build_node, right_node],
->>>>>>> 554856d3
                 ))
             }()
             .with_context(|_| PipelineCreationSnafu {
