use std::{collections::HashMap, sync::Arc};

use common_display::{mermaid::MermaidDisplayVisitor, tree::TreeDisplay};
use common_error::DaftResult;
use daft_core::{
    datatypes::Field,
    prelude::{Schema, SchemaRef},
    utils::supertype,
};
use daft_dsl::{col, join::get_common_join_keys, Expr};
use daft_micropartition::MicroPartition;
use daft_physical_plan::{
<<<<<<< HEAD
    EmptyScan, Explode, Filter, HashAggregate, HashJoin, InMemoryScan, Limit, LocalPhysicalPlan,
    Project, Sample, Sort, UnGroupedAggregate,
=======
    Concat, EmptyScan, Filter, HashAggregate, HashJoin, InMemoryScan, Limit, LocalPhysicalPlan,
    Pivot, Project, Sample, Sort, UnGroupedAggregate, Unpivot,
>>>>>>> 0727dc1a
};
use daft_plan::{populate_aggregation_stages, JoinType};
use daft_table::ProbeState;
use indexmap::IndexSet;
use snafu::ResultExt;

use crate::{
    channel::PipelineChannel,
    intermediate_ops::{
        aggregate::AggregateOperator, anti_semi_hash_join_probe::AntiSemiProbeOperator,
<<<<<<< HEAD
        explode::ExplodeOperator, filter::FilterOperator, hash_join_probe::HashJoinProbeOperator,
        intermediate_op::IntermediateNode, project::ProjectOperator, sample::SampleOperator,
=======
        filter::FilterOperator, inner_hash_join_probe::InnerHashJoinProbeOperator,
        intermediate_op::IntermediateNode, pivot::PivotOperator, project::ProjectOperator,
        sample::SampleOperator, unpivot::UnpivotOperator,
>>>>>>> 0727dc1a
    },
    sinks::{
        aggregate::AggregateSink, blocking_sink::BlockingSinkNode, concat::ConcatSink,
        hash_join_build::HashJoinBuildSink, limit::LimitSink,
        outer_hash_join_probe::OuterHashJoinProbeSink, sort::SortSink,
        streaming_sink::StreamingSinkNode,
    },
    sources::{empty_scan::EmptyScanSource, in_memory::InMemorySource},
    ExecutionRuntimeHandle, PipelineCreationSnafu,
};

#[derive(Clone)]
pub enum PipelineResultType {
    Data(Arc<MicroPartition>),
    ProbeState(Arc<ProbeState>),
}

impl From<Arc<MicroPartition>> for PipelineResultType {
    fn from(data: Arc<MicroPartition>) -> Self {
        Self::Data(data)
    }
}

impl From<Arc<ProbeState>> for PipelineResultType {
    fn from(probe_state: Arc<ProbeState>) -> Self {
        Self::ProbeState(probe_state)
    }
}

impl PipelineResultType {
    pub fn as_data(&self) -> &Arc<MicroPartition> {
        match self {
            Self::Data(data) => data,
            _ => panic!("Expected data"),
        }
    }

    pub fn as_probe_state(&self) -> &Arc<ProbeState> {
        match self {
            Self::ProbeState(probe_state) => probe_state,
            _ => panic!("Expected probe table"),
        }
    }

    pub fn should_broadcast(&self) -> bool {
        matches!(self, Self::ProbeState(_))
    }
}

pub trait PipelineNode: Sync + Send + TreeDisplay {
    fn children(&self) -> Vec<&dyn PipelineNode>;
    fn name(&self) -> &'static str;
    fn start(
        &mut self,
        maintain_order: bool,
        runtime_handle: &mut ExecutionRuntimeHandle,
    ) -> crate::Result<PipelineChannel>;

    fn as_tree_display(&self) -> &dyn TreeDisplay;
}

pub fn viz_pipeline(root: &dyn PipelineNode) -> String {
    let mut output = String::new();
    let mut visitor = MermaidDisplayVisitor::new(
        &mut output,
        common_display::DisplayLevel::Default,
        true,
        Default::default(),
    );
    visitor.fmt(root.as_tree_display()).unwrap();
    output
}

pub fn physical_plan_to_pipeline(
    physical_plan: &LocalPhysicalPlan,
    psets: &HashMap<String, Vec<Arc<MicroPartition>>>,
) -> crate::Result<Box<dyn PipelineNode>> {
    use daft_physical_plan::PhysicalScan;

    use crate::sources::scan_task::ScanTaskSource;
    let out: Box<dyn PipelineNode> = match physical_plan {
        LocalPhysicalPlan::EmptyScan(EmptyScan { schema, .. }) => {
            let source = EmptyScanSource::new(schema.clone());
            source.boxed().into()
        }
        LocalPhysicalPlan::PhysicalScan(PhysicalScan { scan_tasks, .. }) => {
            let scan_task_source = ScanTaskSource::new(scan_tasks.clone());
            scan_task_source.boxed().into()
        }
        LocalPhysicalPlan::InMemoryScan(InMemoryScan { info, .. }) => {
            let partitions = psets.get(&info.cache_key).expect("Cache key not found");
            InMemorySource::new(partitions.clone(), info.source_schema.clone())
                .boxed()
                .into()
        }
        LocalPhysicalPlan::Project(Project {
            input, projection, ..
        }) => {
            let proj_op = ProjectOperator::new(projection.clone());
            let child_node = physical_plan_to_pipeline(input, psets)?;
            IntermediateNode::new(Arc::new(proj_op), vec![child_node]).boxed()
        }
        LocalPhysicalPlan::Sample(Sample {
            input,
            fraction,
            with_replacement,
            seed,
            ..
        }) => {
            let sample_op = SampleOperator::new(*fraction, *with_replacement, *seed);
            let child_node = physical_plan_to_pipeline(input, psets)?;
            IntermediateNode::new(Arc::new(sample_op), vec![child_node]).boxed()
        }
        LocalPhysicalPlan::Filter(Filter {
            input, predicate, ..
        }) => {
            let filter_op = FilterOperator::new(predicate.clone());
            let child_node = physical_plan_to_pipeline(input, psets)?;
            IntermediateNode::new(Arc::new(filter_op), vec![child_node]).boxed()
        }
        LocalPhysicalPlan::Explode(Explode {
            input, to_explode, ..
        }) => {
            let explode_op = ExplodeOperator::new(to_explode.clone());
            let child_node = physical_plan_to_pipeline(input, psets)?;
            IntermediateNode::new(Arc::new(explode_op), vec![child_node]).boxed()
        }
        LocalPhysicalPlan::Limit(Limit {
            input, num_rows, ..
        }) => {
            let sink = LimitSink::new(*num_rows as usize);
            let child_node = physical_plan_to_pipeline(input, psets)?;
            StreamingSinkNode::new(Arc::new(sink), vec![child_node]).boxed()
        }
        LocalPhysicalPlan::Concat(Concat { input, other, .. }) => {
            let left_child = physical_plan_to_pipeline(input, psets)?;
            let right_child = physical_plan_to_pipeline(other, psets)?;
            let sink = ConcatSink {};
            StreamingSinkNode::new(Arc::new(sink), vec![left_child, right_child]).boxed()
        }
        LocalPhysicalPlan::UnGroupedAggregate(UnGroupedAggregate {
            input,
            aggregations,
            schema,
            ..
        }) => {
            let (first_stage_aggs, second_stage_aggs, final_exprs) =
                populate_aggregation_stages(aggregations, schema, &[]);
            let first_stage_agg_op = AggregateOperator::new(
                first_stage_aggs
                    .values()
                    .cloned()
                    .map(|e| Arc::new(Expr::Agg(e)))
                    .collect(),
                vec![],
            );
            let child_node = physical_plan_to_pipeline(input, psets)?;
            let post_first_agg_node =
                IntermediateNode::new(Arc::new(first_stage_agg_op), vec![child_node]).boxed();

            let second_stage_agg_sink = AggregateSink::new(
                second_stage_aggs
                    .values()
                    .cloned()
                    .map(|e| Arc::new(Expr::Agg(e)))
                    .collect(),
                vec![],
            );
            let second_stage_node =
                BlockingSinkNode::new(second_stage_agg_sink.boxed(), post_first_agg_node).boxed();

            let final_stage_project = ProjectOperator::new(final_exprs);

            IntermediateNode::new(Arc::new(final_stage_project), vec![second_stage_node]).boxed()
        }
        LocalPhysicalPlan::HashAggregate(HashAggregate {
            input,
            aggregations,
            group_by,
            schema,
            ..
        }) => {
            let (first_stage_aggs, second_stage_aggs, final_exprs) =
                populate_aggregation_stages(aggregations, schema, group_by);
            let child_node = physical_plan_to_pipeline(input, psets)?;
            let (post_first_agg_node, group_by) = if !first_stage_aggs.is_empty() {
                let agg_op = AggregateOperator::new(
                    first_stage_aggs
                        .values()
                        .cloned()
                        .map(|e| Arc::new(Expr::Agg(e)))
                        .collect(),
                    group_by.clone(),
                );
                (
                    IntermediateNode::new(Arc::new(agg_op), vec![child_node]).boxed(),
                    &group_by.iter().map(|e| col(e.name())).collect(),
                )
            } else {
                (child_node, group_by)
            };

            let second_stage_agg_sink = AggregateSink::new(
                second_stage_aggs
                    .values()
                    .cloned()
                    .map(|e| Arc::new(Expr::Agg(e)))
                    .collect(),
                group_by.clone(),
            );
            let second_stage_node =
                BlockingSinkNode::new(second_stage_agg_sink.boxed(), post_first_agg_node).boxed();

            let final_stage_project = ProjectOperator::new(final_exprs);

            IntermediateNode::new(Arc::new(final_stage_project), vec![second_stage_node]).boxed()
        }
        LocalPhysicalPlan::Unpivot(Unpivot {
            input,
            ids,
            values,
            variable_name,
            value_name,
            ..
        }) => {
            let child_node = physical_plan_to_pipeline(input, psets)?;
            let unpivot_op = UnpivotOperator::new(
                ids.clone(),
                values.clone(),
                variable_name.clone(),
                value_name.clone(),
            );
            IntermediateNode::new(Arc::new(unpivot_op), vec![child_node]).boxed()
        }
        LocalPhysicalPlan::Pivot(Pivot {
            input,
            group_by,
            pivot_column,
            value_column,
            names,
            ..
        }) => {
            let pivot_op = PivotOperator::new(
                group_by.clone(),
                pivot_column.clone(),
                value_column.clone(),
                names.clone(),
            );
            let child_node = physical_plan_to_pipeline(input, psets)?;
            IntermediateNode::new(Arc::new(pivot_op), vec![child_node]).boxed()
        }
        LocalPhysicalPlan::Sort(Sort {
            input,
            sort_by,
            descending,
            ..
        }) => {
            let sort_sink = SortSink::new(sort_by.clone(), descending.clone());
            let child_node = physical_plan_to_pipeline(input, psets)?;
            BlockingSinkNode::new(sort_sink.boxed(), child_node).boxed()
        }

        LocalPhysicalPlan::HashJoin(HashJoin {
            left,
            right,
            left_on,
            right_on,
            join_type,
            schema,
        }) => {
            let left_schema = left.schema();
            let right_schema = right.schema();

            // Determine the build and probe sides based on the join type
            // Currently it is a naive determination, in the future we should leverage the cardinality of the tables
            // to determine the build and probe sides
            let build_on_left = match join_type {
                JoinType::Inner => true,
                JoinType::Right => true,
                JoinType::Outer => true,
                JoinType::Left => false,
                JoinType::Anti | JoinType::Semi => false,
            };
            let (build_on, probe_on, build_child, probe_child) = match build_on_left {
                true => (left_on, right_on, left, right),
                false => (right_on, left_on, right, left),
            };

            let build_schema = build_child.schema();
            let probe_schema = probe_child.schema();
            || -> DaftResult<_> {
                let common_join_keys: IndexSet<_> = get_common_join_keys(left_on, right_on)
                    .map(std::string::ToString::to_string)
                    .collect();
                let build_key_fields = build_on
                    .iter()
                    .map(|e| e.to_field(build_schema))
                    .collect::<DaftResult<Vec<_>>>()?;
                let probe_key_fields = probe_on
                    .iter()
                    .map(|e| e.to_field(probe_schema))
                    .collect::<DaftResult<Vec<_>>>()?;
                let key_schema: SchemaRef = Schema::new(
                    build_key_fields
                        .into_iter()
                        .zip(probe_key_fields.into_iter())
                        .map(|(l, r)| {
                            // TODO we should be using the comparison_op function here instead but i'm just using existing behavior for now
                            let dtype = supertype::try_get_supertype(&l.dtype, &r.dtype)?;
                            Ok(Field::new(l.name, dtype))
                        })
                        .collect::<DaftResult<Vec<_>>>()?,
                )?
                .into();

                let casted_build_on = build_on
                    .iter()
                    .zip(key_schema.fields.values())
                    .map(|(e, f)| e.clone().cast(&f.dtype))
                    .collect::<Vec<_>>();
                let casted_probe_on = probe_on
                    .iter()
                    .zip(key_schema.fields.values())
                    .map(|(e, f)| e.clone().cast(&f.dtype))
                    .collect::<Vec<_>>();

                // we should move to a builder pattern
                let build_sink = HashJoinBuildSink::new(key_schema, casted_build_on, join_type)?;
                let build_child_node = physical_plan_to_pipeline(build_child, psets)?;
                let build_node =
                    BlockingSinkNode::new(build_sink.boxed(), build_child_node).boxed();

                let probe_child_node = physical_plan_to_pipeline(probe_child, psets)?;

                match join_type {
                    JoinType::Anti | JoinType::Semi => Ok(IntermediateNode::new(
                        Arc::new(AntiSemiProbeOperator::new(
                            casted_probe_on,
                            join_type,
                            schema,
                        )),
                        vec![build_node, probe_child_node],
                    )
                    .boxed()),
                    JoinType::Inner => Ok(IntermediateNode::new(
                        Arc::new(InnerHashJoinProbeOperator::new(
                            casted_probe_on,
                            left_schema,
                            right_schema,
                            build_on_left,
                            common_join_keys,
                            schema,
                        )),
                        vec![build_node, probe_child_node],
                    )
                    .boxed()),
                    JoinType::Left | JoinType::Right | JoinType::Outer => {
                        Ok(StreamingSinkNode::new(
                            Arc::new(OuterHashJoinProbeSink::new(
                                casted_probe_on,
                                left_schema,
                                right_schema,
                                *join_type,
                                common_join_keys,
                                schema,
                            )),
                            vec![build_node, probe_child_node],
                        )
                        .boxed())
                    }
                }
            }()
            .with_context(|_| PipelineCreationSnafu {
                plan_name: physical_plan.name(),
            })?
        }
        _ => {
            unimplemented!("Physical plan not supported: {}", physical_plan.name());
        }
    };

    Ok(out)
}<|MERGE_RESOLUTION|>--- conflicted
+++ resolved
@@ -10,13 +10,8 @@
 use daft_dsl::{col, join::get_common_join_keys, Expr};
 use daft_micropartition::MicroPartition;
 use daft_physical_plan::{
-<<<<<<< HEAD
-    EmptyScan, Explode, Filter, HashAggregate, HashJoin, InMemoryScan, Limit, LocalPhysicalPlan,
-    Project, Sample, Sort, UnGroupedAggregate,
-=======
-    Concat, EmptyScan, Filter, HashAggregate, HashJoin, InMemoryScan, Limit, LocalPhysicalPlan,
-    Pivot, Project, Sample, Sort, UnGroupedAggregate, Unpivot,
->>>>>>> 0727dc1a
+    Concat, EmptyScan, Explode, Filter, HashAggregate, HashJoin, InMemoryScan, Limit,
+    LocalPhysicalPlan, Pivot, Project, Sample, Sort, UnGroupedAggregate, Unpivot,
 };
 use daft_plan::{populate_aggregation_stages, JoinType};
 use daft_table::ProbeState;
@@ -27,14 +22,10 @@
     channel::PipelineChannel,
     intermediate_ops::{
         aggregate::AggregateOperator, anti_semi_hash_join_probe::AntiSemiProbeOperator,
-<<<<<<< HEAD
-        explode::ExplodeOperator, filter::FilterOperator, hash_join_probe::HashJoinProbeOperator,
-        intermediate_op::IntermediateNode, project::ProjectOperator, sample::SampleOperator,
-=======
-        filter::FilterOperator, inner_hash_join_probe::InnerHashJoinProbeOperator,
-        intermediate_op::IntermediateNode, pivot::PivotOperator, project::ProjectOperator,
-        sample::SampleOperator, unpivot::UnpivotOperator,
->>>>>>> 0727dc1a
+        explode::ExplodeOperator, filter::FilterOperator,
+        inner_hash_join_probe::InnerHashJoinProbeOperator, intermediate_op::IntermediateNode,
+        pivot::PivotOperator, project::ProjectOperator, sample::SampleOperator,
+        unpivot::UnpivotOperator,
     },
     sinks::{
         aggregate::AggregateSink, blocking_sink::BlockingSinkNode, concat::ConcatSink,
