use std::sync::Arc;

use daft_core::prelude::SchemaRef;
use daft_io::IOStatsRef;
use daft_micropartition::MicroPartition;
use tracing::instrument;

use super::source::Source;
use crate::{sources::source::SourceStream, ExecutionRuntimeHandle};

pub struct InMemorySource {
    data: Vec<Arc<MicroPartition>>,
    schema: SchemaRef,
}

impl InMemorySource {
    pub fn new(data: Vec<Arc<MicroPartition>>, schema: SchemaRef) -> Self {
        Self { data, schema }
    }
    pub fn boxed(self) -> Box<dyn Source> {
        Box::new(self) as Box<dyn Source>
    }
}

impl Source for InMemorySource {
    #[instrument(name = "InMemorySource::get_data", level = "info", skip_all)]
    fn get_data(
        &self,
        _maintain_order: bool,
        _runtime_handle: &mut ExecutionRuntimeHandle,
        _io_stats: IOStatsRef,
    ) -> crate::Result<SourceStream<'static>> {
        if self.data.is_empty() {
            let empty = Arc::new(MicroPartition::empty(Some(self.schema.clone())));
<<<<<<< HEAD
            return Ok(Box::pin(futures::stream::iter(vec![empty])));
        }
        let data = self.data.clone();
        Ok(Box::pin(futures::stream::iter(data)))
=======
            return Ok(Box::pin(futures::stream::once(async { empty })));
        }
        Ok(Box::pin(futures::stream::iter(self.data.clone())))
>>>>>>> 46c5a7e3
    }
    fn name(&self) -> &'static str {
        "InMemory"
    }
}<|MERGE_RESOLUTION|>--- conflicted
+++ resolved
@@ -17,6 +17,7 @@
     pub fn new(data: Vec<Arc<MicroPartition>>, schema: SchemaRef) -> Self {
         Self { data, schema }
     }
+
     pub fn boxed(self) -> Box<dyn Source> {
         Box::new(self) as Box<dyn Source>
     }
@@ -32,16 +33,9 @@
     ) -> crate::Result<SourceStream<'static>> {
         if self.data.is_empty() {
             let empty = Arc::new(MicroPartition::empty(Some(self.schema.clone())));
-<<<<<<< HEAD
             return Ok(Box::pin(futures::stream::iter(vec![empty])));
         }
-        let data = self.data.clone();
-        Ok(Box::pin(futures::stream::iter(data)))
-=======
-            return Ok(Box::pin(futures::stream::once(async { empty })));
-        }
         Ok(Box::pin(futures::stream::iter(self.data.clone())))
->>>>>>> 46c5a7e3
     }
     fn name(&self) -> &'static str {
         "InMemory"
