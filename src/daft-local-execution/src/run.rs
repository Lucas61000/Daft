use common_daft_config::DaftExecutionConfig;
use common_error::DaftResult;
use common_tracing::refresh_chrome_trace;
use daft_micropartition::MicroPartition;
use daft_physical_plan::{translate, LocalPhysicalPlan};
use std::{
    collections::HashMap,
    fs::File,
    io::Write,
    sync::{
        atomic::{AtomicUsize, Ordering},
        Arc,
    },
    time::{SystemTime, UNIX_EPOCH},
};

#[cfg(feature = "python")]
use {
    common_daft_config::PyDaftExecutionConfig,
    daft_micropartition::python::PyMicroPartition,
    daft_plan::PyLogicalPlanBuilder,
    pyo3::{pyclass, pymethods, IntoPy, PyObject, PyRef, PyRefMut, PyResult, Python},
};

use crate::{
    channel::{create_channel, Receiver},
    pipeline::{physical_plan_to_pipeline, viz_pipeline},
    Error, ExecutionRuntimeHandle,
};

#[cfg(feature = "python")]
#[pyclass]
struct LocalPartitionIterator {
    iter: Box<dyn Iterator<Item = DaftResult<PyObject>> + Send>,
}

#[cfg(feature = "python")]
#[pymethods]
impl LocalPartitionIterator {
    fn __iter__(slf: PyRef<'_, Self>) -> PyRef<'_, Self> {
        slf
    }
    fn __next__(mut slf: PyRefMut<'_, Self>, py: Python<'_>) -> PyResult<Option<PyObject>> {
        let iter = &mut slf.iter;
        Ok(py.allow_threads(|| iter.next().transpose())?)
    }
}

#[cfg_attr(feature = "python", pyclass(module = "daft.daft"))]
pub struct NativeExecutor {
    local_physical_plan: Arc<LocalPhysicalPlan>,
}

#[cfg(feature = "python")]
#[pymethods]
impl NativeExecutor {
    #[staticmethod]
    pub fn from_logical_plan_builder(
        logical_plan_builder: &PyLogicalPlanBuilder,
        py: Python<'_>,
    ) -> PyResult<Self> {
        py.allow_threads(|| {
            let logical_plan = logical_plan_builder.builder.build();
            let local_physical_plan = translate(&logical_plan)?;
            Ok(Self {
                local_physical_plan,
            })
        })
    }

    pub fn run(
        &self,
        py: Python,
        psets: HashMap<String, Vec<PyMicroPartition>>,
        cfg: PyDaftExecutionConfig,
        results_buffer_size: Option<usize>,
    ) -> PyResult<PyObject> {
        let native_psets: HashMap<String, Vec<Arc<MicroPartition>>> = psets
            .into_iter()
            .map(|(part_id, parts)| {
                (
                    part_id,
                    parts
                        .into_iter()
                        .map(|part| part.into())
                        .collect::<Vec<Arc<MicroPartition>>>(),
                )
            })
            .collect();
        let out = py.allow_threads(|| {
            run_local(
                &self.local_physical_plan,
                native_psets,
                cfg.config,
                results_buffer_size,
            )
        })?;
        let iter = Box::new(out.map(|part| {
            part.map(|p| pyo3::Python::with_gil(|py| PyMicroPartition::from(p).into_py(py)))
        }));
        let part_iter = LocalPartitionIterator { iter };
        Ok(part_iter.into_py(py))
    }
}

fn should_enable_explain_analyze() -> bool {
    let explain_var_name = "DAFT_DEV_ENABLE_EXPLAIN_ANALYZE";
    if let Ok(val) = std::env::var(explain_var_name)
        && matches!(val.trim().to_lowercase().as_str(), "1" | "true")
    {
        true
    } else {
        false
    }
}

pub fn run_local(
    physical_plan: &LocalPhysicalPlan,
    psets: HashMap<String, Vec<Arc<MicroPartition>>>,
    cfg: Arc<DaftExecutionConfig>,
    results_buffer_size: Option<usize>,
) -> DaftResult<Box<dyn Iterator<Item = DaftResult<Arc<MicroPartition>>> + Send>> {
    refresh_chrome_trace();
    let mut pipeline = physical_plan_to_pipeline(physical_plan, &psets)?;
    let (tx, rx) = create_channel(results_buffer_size.unwrap_or(1));
    let handle = std::thread::spawn(move || {
        let runtime = tokio::runtime::Builder::new_multi_thread()
            .enable_all()
            .max_blocking_threads(10)
            .thread_name_fn(|| {
                static ATOMIC_ID: AtomicUsize = AtomicUsize::new(0);
                let id = ATOMIC_ID.fetch_add(1, Ordering::SeqCst);
                format!("Executor-Worker-{}", id)
            })
            .build()
            .expect("Failed to create tokio runtime");
        runtime.block_on(async {
            let mut runtime_handle = ExecutionRuntimeHandle::new(cfg.default_morsel_size);
<<<<<<< HEAD
            let mut receiver = pipeline
                .start(true, &mut runtime_handle)
                .await?
                .get_receiver();
=======
            let mut receiver = pipeline.start(true, &mut runtime_handle)?.get_receiver();
>>>>>>> 554856d3
            while let Some(val) = receiver.recv().await {
                let _ = tx.send(val.as_data().clone()).await;
            }

            while let Some(result) = runtime_handle.join_next().await {
                match result {
                    Ok(Err(e)) => {
                        runtime_handle.shutdown().await;
                        return DaftResult::Err(e.into());
                    }
                    Err(e) => {
                        runtime_handle.shutdown().await;
                        return DaftResult::Err(Error::JoinError { source: e }.into());
                    }
                    _ => {}
                }
            }
            if should_enable_explain_analyze() {
                let curr_ms = SystemTime::now()
                    .duration_since(UNIX_EPOCH)
                    .expect("Time went backwards")
                    .as_millis();
                let file_name = format!("explain-analyze-{}-mermaid.md", curr_ms);
                let mut file = File::create(file_name)?;
                writeln!(file, "```mermaid\n{}\n```", viz_pipeline(pipeline.as_ref()))?;
            }
            Ok(())
        })
    });

    struct ReceiverIterator {
        receiver: Receiver<Arc<MicroPartition>>,
        handle: Option<std::thread::JoinHandle<DaftResult<()>>>,
    }

    impl Iterator for ReceiverIterator {
        type Item = DaftResult<Arc<MicroPartition>>;

        fn next(&mut self) -> Option<Self::Item> {
            match self.receiver.blocking_recv() {
                Some(part) => Some(Ok(part)),
                None => {
                    if self.handle.is_some() {
                        let join_result = self
                            .handle
                            .take()
                            .unwrap()
                            .join()
                            .expect("Execution engine thread panicked");
                        match join_result {
                            Ok(_) => None,
                            Err(e) => Some(Err(e)),
                        }
                    } else {
                        None
                    }
                }
            }
        }
    }
    Ok(Box::new(ReceiverIterator {
        receiver: rx,
        handle: Some(handle),
    }))
}<|MERGE_RESOLUTION|>--- conflicted
+++ resolved
@@ -136,14 +136,7 @@
             .expect("Failed to create tokio runtime");
         runtime.block_on(async {
             let mut runtime_handle = ExecutionRuntimeHandle::new(cfg.default_morsel_size);
-<<<<<<< HEAD
-            let mut receiver = pipeline
-                .start(true, &mut runtime_handle)
-                .await?
-                .get_receiver();
-=======
             let mut receiver = pipeline.start(true, &mut runtime_handle)?.get_receiver();
->>>>>>> 554856d3
             while let Some(val) = receiver.recv().await {
                 let _ = tx.send(val.as_data().clone()).await;
             }
