--- conflicted
+++ resolved
@@ -123,15 +123,6 @@
     let handle = std::thread::spawn(move || {
         let runtime = tokio::runtime::Builder::new_current_thread()
             .enable_all()
-<<<<<<< HEAD
-=======
-            .max_blocking_threads(10)
-            .thread_name_fn(|| {
-                static ATOMIC_ID: AtomicUsize = AtomicUsize::new(0);
-                let id = ATOMIC_ID.fetch_add(1, Ordering::SeqCst);
-                format!("Executor-Worker-{id}")
-            })
->>>>>>> 73ff3f37
             .build()
             .expect("Failed to create tokio runtime");
         runtime.block_on(async {
@@ -167,26 +158,12 @@
                             .duration_since(UNIX_EPOCH)
                             .expect("Time went backwards")
                             .as_millis();
-                        let file_name = format!("explain-analyze-{}-mermaid.md", curr_ms);
+                        let file_name = format!("explain-analyze-{curr_ms}-mermaid.md");
                         let mut file = File::create(file_name)?;
                         writeln!(file, "```mermaid\n{}\n```", viz_pipeline(pipeline.as_ref()))?;
                     }
-<<<<<<< HEAD
                     Ok(())
                 } => result,
-=======
-                    _ => {}
-                }
-            }
-            if should_enable_explain_analyze() {
-                let curr_ms = SystemTime::now()
-                    .duration_since(UNIX_EPOCH)
-                    .expect("Time went backwards")
-                    .as_millis();
-                let file_name = format!("explain-analyze-{curr_ms}-mermaid.md");
-                let mut file = File::create(file_name)?;
-                writeln!(file, "```mermaid\n{}\n```", viz_pipeline(pipeline.as_ref()))?;
->>>>>>> 73ff3f37
             }
         })
     });
