#![feature(let_chains)]
mod channel;
mod intermediate_ops;
mod pipeline;
mod run;
mod runtime_stats;
mod sinks;
mod sources;
use common_error::{DaftError, DaftResult};
use lazy_static::lazy_static;
pub use run::NativeExecutor;
use snafu::{futures::TryFutureExt, Snafu};
lazy_static! {
    pub static ref NUM_CPUS: usize = std::thread::available_parallelism().unwrap().get();
}

pub struct ExecutionRuntimeHandle {
    worker_set: tokio::task::JoinSet<crate::Result<()>>,
    morsel_size: usize,
}

impl ExecutionRuntimeHandle {
<<<<<<< HEAD
    pub fn new(morsel_size: usize) -> Self {
=======
    #[must_use]
    pub fn new(default_morsel_size: usize) -> Self {
>>>>>>> 73ff3f37
        Self {
            worker_set: tokio::task::JoinSet::new(),
            morsel_size,
        }
    }
    pub fn spawn(
        &mut self,
        task: impl std::future::Future<Output = DaftResult<()>> + Send + 'static,
        node_name: &str,
    ) {
        let node_name = node_name.to_string();
        self.worker_set
            .spawn(task.with_context(|_| PipelineExecutionSnafu { node_name }));
    }

    pub async fn join_next(&mut self) -> Option<Result<crate::Result<()>, tokio::task::JoinError>> {
        self.worker_set.join_next().await
    }

    pub async fn shutdown(&mut self) {
        self.worker_set.shutdown().await;
    }

<<<<<<< HEAD
    pub fn morsel_size(&self) -> usize {
        self.morsel_size
=======
    #[must_use]
    pub fn default_morsel_size(&self) -> usize {
        self.default_morsel_size
>>>>>>> 73ff3f37
    }
}

#[cfg(feature = "python")]
use pyo3::prelude::*;

#[derive(Debug, Snafu)]
pub enum Error {
    #[snafu(display("Error joining spawned task: {}", source))]
    JoinError { source: tokio::task::JoinError },
    #[snafu(display(
        "Sender of OneShot Channel Dropped before sending data over: {}",
        source
    ))]
    OneShotRecvError {
        source: tokio::sync::oneshot::error::RecvError,
    },
    #[cfg(feature = "python")]
    #[snafu(display("PyIOError: {}", source))]
    PyIO { source: PyErr },
    #[snafu(display("Error creating pipeline from {}: {}", plan_name, source))]
    PipelineCreationError {
        source: DaftError,
        plan_name: String,
    },
    #[snafu(display("Error when running pipeline node {}: {}", node_name, source))]
    PipelineExecutionError {
        source: DaftError,
        node_name: String,
    },
}

impl From<Error> for DaftError {
    fn from(err: Error) -> Self {
        match err {
            Error::PipelineCreationError { source, plan_name } => {
                log::error!("Error creating pipeline from {}", plan_name);
                source
            }
            Error::PipelineExecutionError { source, node_name } => {
                log::error!("Error when running pipeline node {}", node_name);
                source
            }
            _ => Self::External(err.into()),
        }
    }
}

type Result<T, E = Error> = std::result::Result<T, E>;

#[cfg(feature = "python")]
pub fn register_modules(parent: &Bound<PyModule>) -> PyResult<()> {
    parent.add_class::<NativeExecutor>()?;
    Ok(())
}<|MERGE_RESOLUTION|>--- conflicted
+++ resolved
@@ -20,12 +20,8 @@
 }
 
 impl ExecutionRuntimeHandle {
-<<<<<<< HEAD
+    #[must_use]
     pub fn new(morsel_size: usize) -> Self {
-=======
-    #[must_use]
-    pub fn new(default_morsel_size: usize) -> Self {
->>>>>>> 73ff3f37
         Self {
             worker_set: tokio::task::JoinSet::new(),
             morsel_size,
@@ -49,14 +45,9 @@
         self.worker_set.shutdown().await;
     }
 
-<<<<<<< HEAD
+    #[must_use]
     pub fn morsel_size(&self) -> usize {
         self.morsel_size
-=======
-    #[must_use]
-    pub fn default_morsel_size(&self) -> usize {
-        self.default_morsel_size
->>>>>>> 73ff3f37
     }
 }
 
