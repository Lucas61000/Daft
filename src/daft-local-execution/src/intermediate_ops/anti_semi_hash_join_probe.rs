use std::sync::Arc;

use common_error::DaftResult;
use daft_core::prelude::SchemaRef;
use daft_dsl::ExprRef;
use daft_micropartition::MicroPartition;
use daft_plan::JoinType;
use daft_table::{GrowableTable, Probeable};
use tracing::{info_span, instrument};

use super::intermediate_op::{
    DynIntermediateOpState, IntermediateOperator, IntermediateOperatorResult,
    IntermediateOperatorState,
};
use crate::ProbeStateBridgeRef;

struct AntiSemiProbeState {
    probeable: Arc<dyn Probeable>,
}

impl AntiSemiProbeState {
    fn new(probeable: Arc<dyn Probeable>) -> Self {
        Self { probeable }
    }

    fn get_probeable(&self) -> &Arc<dyn Probeable> {
        &self.probeable
    }
}

impl DynIntermediateOpState for AntiSemiProbeState {
    fn as_any_mut(&mut self) -> &mut dyn std::any::Any {
        self
    }
}

pub(crate) struct AntiSemiProbeOperator {
    probe_on: Vec<ExprRef>,
    is_semi: bool,
    output_schema: SchemaRef,
    probe_state_bridge: ProbeStateBridgeRef,
}

impl AntiSemiProbeOperator {
    const DEFAULT_GROWABLE_SIZE: usize = 20;

    pub fn new(
        probe_on: Vec<ExprRef>,
        join_type: &JoinType,
        output_schema: &SchemaRef,
        probe_state_bridge: ProbeStateBridgeRef,
    ) -> Self {
        Self {
            probe_on,
            is_semi: *join_type == JoinType::Semi,
            output_schema: output_schema.clone(),
            probe_state_bridge,
        }
    }

    fn probe_anti_semi(
        &self,
        input: &Arc<MicroPartition>,
        state: &AntiSemiProbeState,
    ) -> DaftResult<Arc<MicroPartition>> {
        let probe_set = state.get_probeable();

        let _growables = info_span!("AntiSemiOperator::build_growables").entered();

        let input_tables = input.get_tables()?;

        let mut probe_side_growable = GrowableTable::new(
            &input_tables.iter().collect::<Vec<_>>(),
            false,
            Self::DEFAULT_GROWABLE_SIZE,
        )?;

        drop(_growables);
        {
            let _loop = info_span!("AntiSemiOperator::eval_and_probe").entered();
            for (probe_side_table_idx, table) in input_tables.iter().enumerate() {
                let join_keys = table.eval_expression_list(&self.probe_on)?;
                let iter = probe_set.probe_exists(&join_keys)?;

                for (probe_row_idx, matched) in iter.enumerate() {
                    match (self.is_semi, matched) {
                        (true, true) | (false, false) => {
                            probe_side_growable.extend(probe_side_table_idx, probe_row_idx, 1);
                        }
                        _ => {}
                    }
                }
            }
        }
        let probe_side_table = probe_side_growable.build()?;
        Ok(Arc::new(MicroPartition::new_loaded(
            probe_side_table.schema.clone(),
            Arc::new(vec![probe_side_table]),
            None,
        )))
    }
}

#[async_trait::async_trait]
impl IntermediateOperator for AntiSemiProbeOperator {
    #[instrument(skip_all, name = "AntiSemiOperator::execute")]
    fn execute(
        &self,
        _idx: usize,
        input: &Arc<MicroPartition>,
        state: &IntermediateOperatorState,
    ) -> DaftResult<IntermediateOperatorResult> {
        state.with_state_mut::<AntiSemiProbeState, _, _>(|state| {
            if input.is_empty() {
                let empty = Arc::new(MicroPartition::empty(Some(self.output_schema.clone())));
                return Ok(IntermediateOperatorResult::NeedMoreInput(Some(empty)));
            }
            let out = self.probe_anti_semi(input, state)?;
            Ok(IntermediateOperatorResult::NeedMoreInput(Some(out)))
        })
    }

    fn name(&self) -> &'static str {
        "AntiSemiProbeOperator"
    }

<<<<<<< HEAD
    async fn make_state(&self) -> Box<dyn DynIntermediateOpState> {
        let probe_state = self.probe_state_bridge.get_probe_state().await;
        let probe_table = probe_state.get_probeable();
        Box::new(AntiSemiProbeState::new(probe_table.clone()))
=======
    fn make_state(&self) -> DaftResult<Box<dyn DynIntermediateOpState>> {
        Ok(Box::new(AntiSemiProbeState::Building))
>>>>>>> 9d4adfb8
    }
}<|MERGE_RESOLUTION|>--- conflicted
+++ resolved
@@ -1,6 +1,7 @@
 use std::sync::Arc;
 
 use common_error::DaftResult;
+use common_runtime::RuntimeRef;
 use daft_core::prelude::SchemaRef;
 use daft_dsl::ExprRef;
 use daft_micropartition::MicroPartition;
@@ -9,26 +10,31 @@
 use tracing::{info_span, instrument};
 
 use super::intermediate_op::{
-    DynIntermediateOpState, IntermediateOperator, IntermediateOperatorResult,
-    IntermediateOperatorState,
+    IntermediateOpState, IntermediateOperator, IntermediateOperatorResult,
+    IntermediateOperatorResultType,
 };
-use crate::ProbeStateBridgeRef;
+use crate::sinks::hash_join_build::ProbeStateBridgeRef;
 
-struct AntiSemiProbeState {
-    probeable: Arc<dyn Probeable>,
+enum AntiSemiProbeState {
+    Building(ProbeStateBridgeRef),
+    Probing(Arc<dyn Probeable>),
 }
 
 impl AntiSemiProbeState {
-    fn new(probeable: Arc<dyn Probeable>) -> Self {
-        Self { probeable }
-    }
-
-    fn get_probeable(&self) -> &Arc<dyn Probeable> {
-        &self.probeable
+    async fn get_or_await_probeable(&mut self) -> Arc<dyn Probeable> {
+        match self {
+            Self::Building(bridge) => {
+                let probe_state = bridge.get_probe_state().await;
+                let probeable = probe_state.get_probeable();
+                *self = Self::Probing(probeable.clone());
+                probeable.clone()
+            }
+            Self::Probing(probeable) => probeable.clone(),
+        }
     }
 }
 
-impl DynIntermediateOpState for AntiSemiProbeState {
+impl IntermediateOpState for AntiSemiProbeState {
     fn as_any_mut(&mut self) -> &mut dyn std::any::Any {
         self
     }
@@ -59,12 +65,11 @@
     }
 
     fn probe_anti_semi(
-        &self,
+        probe_on: &[ExprRef],
+        probe_set: &Arc<dyn Probeable>,
         input: &Arc<MicroPartition>,
-        state: &AntiSemiProbeState,
+        is_semi: bool,
     ) -> DaftResult<Arc<MicroPartition>> {
-        let probe_set = state.get_probeable();
-
         let _growables = info_span!("AntiSemiOperator::build_growables").entered();
 
         let input_tables = input.get_tables()?;
@@ -79,11 +84,11 @@
         {
             let _loop = info_span!("AntiSemiOperator::eval_and_probe").entered();
             for (probe_side_table_idx, table) in input_tables.iter().enumerate() {
-                let join_keys = table.eval_expression_list(&self.probe_on)?;
+                let join_keys = table.eval_expression_list(probe_on)?;
                 let iter = probe_set.probe_exists(&join_keys)?;
 
                 for (probe_row_idx, matched) in iter.enumerate() {
-                    match (self.is_semi, matched) {
+                    match (is_semi, matched) {
                         (true, true) | (false, false) => {
                             probe_side_growable.extend(probe_side_table_idx, probe_row_idx, 1);
                         }
@@ -106,32 +111,44 @@
     #[instrument(skip_all, name = "AntiSemiOperator::execute")]
     fn execute(
         &self,
-        _idx: usize,
         input: &Arc<MicroPartition>,
-        state: &IntermediateOperatorState,
-    ) -> DaftResult<IntermediateOperatorResult> {
-        state.with_state_mut::<AntiSemiProbeState, _, _>(|state| {
-            if input.is_empty() {
-                let empty = Arc::new(MicroPartition::empty(Some(self.output_schema.clone())));
-                return Ok(IntermediateOperatorResult::NeedMoreInput(Some(empty)));
-            }
-            let out = self.probe_anti_semi(input, state)?;
-            Ok(IntermediateOperatorResult::NeedMoreInput(Some(out)))
-        })
+        mut state: Box<dyn IntermediateOpState>,
+        runtime_ref: &RuntimeRef,
+    ) -> IntermediateOperatorResult {
+        if input.is_empty() {
+            let empty = Arc::new(MicroPartition::empty(Some(self.output_schema.clone())));
+            return Ok((
+                state,
+                IntermediateOperatorResultType::NeedMoreInput(Some(empty)),
+            ))
+            .into();
+        }
+        let probe_on = self.probe_on.clone();
+        let is_semi = self.is_semi;
+        let input = input.clone();
+        runtime_ref
+            .spawn(async move {
+                let probe_state = state
+                    .as_any_mut()
+                    .downcast_mut::<AntiSemiProbeState>()
+                    .expect("AntiSemiProbeState should be used with AntiSemiProbeOperator");
+                let probeable = probe_state.get_or_await_probeable().await;
+                let res = Self::probe_anti_semi(&probe_on, &probeable, &input, is_semi);
+                Ok((
+                    state,
+                    IntermediateOperatorResultType::NeedMoreInput(Some(res?)),
+                ))
+            })
+            .into()
     }
 
     fn name(&self) -> &'static str {
         "AntiSemiProbeOperator"
     }
 
-<<<<<<< HEAD
-    async fn make_state(&self) -> Box<dyn DynIntermediateOpState> {
-        let probe_state = self.probe_state_bridge.get_probe_state().await;
-        let probe_table = probe_state.get_probeable();
-        Box::new(AntiSemiProbeState::new(probe_table.clone()))
-=======
-    fn make_state(&self) -> DaftResult<Box<dyn DynIntermediateOpState>> {
-        Ok(Box::new(AntiSemiProbeState::Building))
->>>>>>> 9d4adfb8
+    fn make_state(&self) -> DaftResult<Box<dyn IntermediateOpState>> {
+        Ok(Box::new(AntiSemiProbeState::Building(
+            self.probe_state_bridge.clone(),
+        )))
     }
 }