--- conflicted
+++ resolved
@@ -265,7 +265,6 @@
             self.name(),
         );
 
-<<<<<<< HEAD
         let span = info_span!("IntermediateOp");
         let mut output_receiver = span.in_scope(|| {
             self.spawn_workers(
@@ -275,16 +274,7 @@
                 runtime_handle.memory_manager(),
             )
         });
-        runtime_handle.spawn(
-=======
-        let mut output_receiver = self.spawn_workers(
-            spawned_dispatch_result.worker_receivers,
-            runtime_handle,
-            maintain_order,
-            runtime_handle.memory_manager(),
-        );
         runtime_handle.spawn_local(
->>>>>>> b576543d
             async move {
                 while let Some(morsel) = output_receiver.recv().await {
                     if counting_sender.send(morsel).await.is_err() {
