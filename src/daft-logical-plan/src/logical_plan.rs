--- conflicted
+++ resolved
@@ -133,20 +133,12 @@
     pub fn required_columns(&self) -> (IndexSet<String>, Option<IndexSet<String>>) {
         // TODO: https://github.com/Eventual-Inc/Daft/pull/1288#discussion_r1307820697
         match self {
-<<<<<<< HEAD
-            Self::Shard(..) => (IndexSet::new(), None),
-            Self::Limit(..) => (IndexSet::new(), None),
-            Self::Sample(..) => (IndexSet::new(), None),
-            Self::MonotonicallyIncreasingId(..) => (IndexSet::new(), None),
-            Self::Concat(..) => (IndexSet::new(), None),
-=======
             Self::Shard(..)
             | Self::Limit(..)
             | Self::Offset(..)
             | Self::Sample(..)
-            | Self::MonotonicallyIncreasingId(..) => vec![IndexSet::new()],
-            Self::Concat(..) => vec![IndexSet::new(), IndexSet::new()],
->>>>>>> 2a662465
+            | Self::MonotonicallyIncreasingId(..) => (IndexSet::new(), None),
+            Self::Concat(..) => (IndexSet::new(), Some(IndexSet::new())),
             Self::Project(projection) => {
                 let res = projection
                     .projection
