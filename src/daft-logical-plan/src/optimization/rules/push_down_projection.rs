use std::{collections::HashMap, sync::Arc};

use common_error::DaftResult;
use common_treenode::{DynTreeNode, Transformed, TreeNode};
use daft_core::prelude::*;
use daft_dsl::{
    optimization::replace_columns_with_expressions, resolved_col, Column, Expr, ExprRef,
    ResolvedColumn,
};
use indexmap::IndexSet;

use super::OptimizerRule;
use crate::{
    ops::{Aggregate, Join, Pivot, Project, Source, UDFProject, UrlDownload, UrlUpload},
    source_info::SourceInfo,
    LogicalPlan, LogicalPlanRef,
};

#[derive(Default, Debug)]
pub struct PushDownProjection {}

impl PushDownProjection {
    pub fn new() -> Self {
        Self {}
    }

    fn try_optimize_project(
        &self,
        projection: &Project,
        plan: Arc<LogicalPlan>,
    ) -> DaftResult<Transformed<Arc<LogicalPlan>>> {
        let upstream_plan = &projection.input;
        let upstream_schema = upstream_plan.schema();

        // First, drop this projection if it is a no-op
        // (selecting exactly all parent columns in the same order and nothing else).
        let projection_is_noop = {
            // Short circuit early if the projection length is different (obviously not a no-op).
            upstream_schema.len() == projection.projection.len()
                && projection
                    .projection
                    .iter()
                    .zip(upstream_schema.names().iter())
                    .all(|(expr, upstream_col)| match expr.as_ref() {
                        Expr::Column(Column::Resolved(ResolvedColumn::Basic(colname))) => {
                            colname.as_ref() == upstream_col
                        }
                        _ => false,
                    })
        };
        if projection_is_noop {
            // Projection discarded but new root node has not been looked at;
            // look at the new root node.
            let new_plan = self
                .try_optimize_node(upstream_plan.clone())?
                .or(Transformed::yes(upstream_plan.clone()));
            return Ok(new_plan);
        }

        // Next, check if the upstream is another projection we can merge with.
        // This is possible iff the upstream projection's computation-required columns
        // are each only used once in this downstream projection.
        if let LogicalPlan::Project(upstream_projection) = upstream_plan.as_ref() {
            // Get all the computation-required columns from the upstream projection.
            let upstream_computations = upstream_projection
                .projection
                .iter()
                .filter_map(|e| {
                    e.input_mapping().map_or_else(
                        // None means computation required -> Some(colname)
                        || Some(e.name().to_string()),
                        // Some(computation not required) -> None
                        |_| None,
                    )
                })
                .collect::<IndexSet<_>>();

            // For each of them, make sure they are used only once in this downstream projection.
            let mut exprs_to_walk: Vec<Arc<Expr>> = projection.projection.clone();

            let mut upstream_computations_used = IndexSet::new();
            let mut okay_to_merge = true;

            while !exprs_to_walk.is_empty() {
                exprs_to_walk = exprs_to_walk
                    .iter()
                    .flat_map(|expr| {
                        // If it's a reference for a column that requires computation,
                        // record it.
                        if okay_to_merge
                            && let Expr::Column(Column::Resolved(ResolvedColumn::Basic(name))) =
                                expr.as_ref()
                            && upstream_computations.contains(name.as_ref())
                        {
                            okay_to_merge = okay_to_merge
                                && upstream_computations_used.insert(name.to_string());
                        }
                        if okay_to_merge {
                            expr.children()
                        } else {
                            // Short circuit to avoid continuing walking the tree.
                            vec![]
                        }
                    })
                    .collect();
            }

            // If the upstream is okay to merge into the current projection,
            // do the merge.
            if okay_to_merge {
                // Get the name and expression for each of the upstream columns.
                let upstream_names_to_exprs = upstream_projection
                    .projection
                    .iter()
                    .map(|e| (e.name().to_string(), e.clone()))
                    .collect::<HashMap<_, _>>();

                // Merge the projections by applying the upstream expression substitutions
                // to the current projection.
                let merged_projection = projection
                    .projection
                    .iter()
                    .map(|e| replace_columns_with_expressions(e.clone(), &upstream_names_to_exprs))
                    .collect();

                // Make a new projection node with the merged projections.
                let new_plan: LogicalPlan =
                    Project::try_new(upstream_projection.input.clone(), merged_projection)?.into();
                let new_plan: Arc<LogicalPlan> = new_plan.into();

                // Root node is changed, look at it again.
                let new_plan = self
                    .try_optimize_node(new_plan.clone())?
                    .or(Transformed::yes(new_plan));
                return Ok(new_plan);
            }
        }

        match upstream_plan.as_ref() {
            LogicalPlan::Source(source) => {
                // Prune unnecessary columns directly from the source.
<<<<<<< HEAD
                let (required_columns, _) = plan.required_columns();
=======
                let required_columns = plan.required_columns().single();
>>>>>>> d139fab5
                match source.source_info.as_ref() {
                    SourceInfo::Physical(external_info) => {
                        if required_columns.len() < upstream_schema.names().len() {
                            let pruned_upstream_schema = upstream_schema
                                .into_iter()
                                .filter(|field| required_columns.contains(&field.name))
                                .cloned()
                                .collect::<Vec<_>>();
                            let schema = Schema::new(pruned_upstream_schema);
                            let new_source: LogicalPlan = Source::new(
                                schema.into(),
                                Arc::new(SourceInfo::Physical(external_info.with_pushdowns(
                                    external_info.pushdowns.with_columns(Some(Arc::new(
                                        required_columns.iter().cloned().collect(),
                                    ))),
                                ))),
                            )
                            .into();
                            let new_plan = Arc::new(plan.with_new_children(&[new_source.into()]));
                            // Retry optimization now that the upstream node is different.
                            let new_plan = self
                                .try_optimize_node(new_plan.clone())?
                                .or(Transformed::yes(new_plan));
                            Ok(new_plan)
                        } else {
                            Ok(Transformed::no(plan))
                        }
                    }
                    SourceInfo::InMemory(_) => Ok(Transformed::no(plan)),
                    SourceInfo::PlaceHolder(..) => {
                        panic!("PlaceHolderInfo should not exist for optimization!");
                    }
                }
            }
            LogicalPlan::Project(upstream_projection) => {
                // Prune columns from the child projection that are not used in this projection.
<<<<<<< HEAD
                let (required_columns, _) = plan.required_columns();
=======
                let required_columns = plan.required_columns().single();
>>>>>>> d139fab5
                if required_columns.len() < upstream_schema.names().len() {
                    let pruned_upstream_projections = upstream_projection
                        .projection
                        .iter()
                        .filter(|&e| required_columns.contains(e.name()))
                        .cloned()
                        .collect::<Vec<_>>();

                    let new_upstream: LogicalPlan = Project::try_new(
                        upstream_projection.input.clone(),
                        pruned_upstream_projections,
                    )?
                    .into();

                    let new_plan = Arc::new(plan.with_new_children(&[new_upstream.into()]));
                    // Retry optimization now that the upstream node is different.
                    let new_plan = self
                        .try_optimize_node(new_plan.clone())?
                        .or(Transformed::yes(new_plan));
                    Ok(new_plan)
                } else {
                    Ok(Transformed::no(plan))
                }
            }
            LogicalPlan::Aggregate(aggregate) => {
                // Prune unnecessary columns from the child aggregate.
<<<<<<< HEAD
                let (required_columns, _) = plan.required_columns();
=======
                let required_columns = plan.required_columns().single();
>>>>>>> d139fab5
                let pruned_aggregate_exprs = aggregate
                    .aggregations
                    .iter()
                    .filter(|&e| required_columns.contains(e.name()))
                    .cloned()
                    .collect::<Vec<_>>();

                if pruned_aggregate_exprs.len() < aggregate.aggregations.len() {
                    let new_upstream: LogicalPlan = Aggregate::try_new(
                        aggregate.input.clone(),
                        pruned_aggregate_exprs,
                        aggregate.groupby.clone(),
                    )?
                    .into();

                    let new_plan = Arc::new(plan.with_new_children(&[new_upstream.into()]));
                    // Retry optimization now that the upstream node is different.
                    let new_plan = self
                        .try_optimize_node(new_plan.clone())?
                        .or(Transformed::yes(new_plan));
                    Ok(new_plan)
                } else {
                    Ok(Transformed::no(plan))
                }
            }
<<<<<<< HEAD
            LogicalPlan::UDFProject(upstream_actor_pool_projection) => {
                let (required_columns, _) = plan.required_columns();
                if !required_columns.contains(upstream_actor_pool_projection.project.name()) {
                    // We don't need the UDFProject, just convert to a regular project
                    let new_plan = LogicalPlan::Project(Project::try_new(
                        upstream_actor_pool_projection.input.clone(),
                        upstream_actor_pool_projection.passthrough_columns.clone(),
                    )?)
                    .arced();
                    let new_plan = Arc::new(plan.with_new_children(&[new_plan.into()]));

                    // Retry optimization now that the upstream node is different.
                    let new_plan = self
                        .try_optimize_node(new_plan.clone())?
                        .or(Transformed::yes(new_plan));
                    return Ok(new_plan);
                }

                // Attempt to merge the current Projection into the upstream UDFProject
                // if there aren't any actual computations being performed in the Projection, and
                // if each upstream column is used only once (no common subtrees)
                if projection
                    .projection
=======
            LogicalPlan::UDFProject(upstream_udf) => {
                let mut required_columns = plan.required_columns().single();
                let passthrough_set = upstream_udf
                    .passthrough_columns
>>>>>>> d139fab5
                    .iter()
                    .map(|e| e.name().to_string())
                    .collect::<IndexSet<_>>();
                // Assume that previous opt rule should have removed unused cols, thus this op
                let output_column = upstream_udf.project.name().to_string();
                debug_assert!(required_columns.contains(&output_column));
                required_columns.shift_remove(&output_column);

                // If required_columns ⊂ passthrough_set, then push down the projection
                if required_columns.len() < passthrough_set.len()
                    && required_columns.is_subset(&passthrough_set)
                {
                    // First, update the passthrough_columns to only include the required columns
                    let pruned_passthrough = required_columns
                        .iter()
                        .map(|s| resolved_col(s.as_str()))
                        .collect::<Vec<_>>();

                    let new_upstream = LogicalPlan::UDFProject(UDFProject::try_new(
                        upstream_udf.input.clone(),
                        upstream_udf.project.clone(),
                        pruned_passthrough,
                    )?)
                    .arced();

                    let new_plan = plan.with_new_children(&[new_upstream.into()]).arced();
                    Ok(self
                        .try_optimize_node(new_plan.clone())?
                        .or(Transformed::yes(new_plan)))
                } else {
                    Ok(Transformed::no(plan))
                }
            }
            LogicalPlan::Sort(..)
            | LogicalPlan::Shard(..)
            | LogicalPlan::Repartition(..)
            | LogicalPlan::Limit(..)
            | LogicalPlan::Offset(..)
            | LogicalPlan::TopN(..)
            | LogicalPlan::Filter(..)
            | LogicalPlan::Sample(..)
            | LogicalPlan::Explode(..) => {
                // Get required columns from projection and upstream.
<<<<<<< HEAD
                let (plan_req_cols, _) = plan.required_columns();
                let combined_dependencies = plan_req_cols
                    .union(&upstream_plan.required_columns().0)
=======
                let combined_dependencies = plan
                    .required_columns()
                    .single()
                    .iter()
                    .chain(upstream_plan.required_columns().single().iter())
>>>>>>> d139fab5
                    .cloned()
                    .collect::<IndexSet<_>>();

                // Skip optimization if no columns would be pruned.
                let grand_upstream_plan = &upstream_plan.arc_children()[0];
                let grand_upstream_columns = grand_upstream_plan.schema().names();

                if grand_upstream_columns.len() == combined_dependencies.len() {
                    return Ok(Transformed::no(plan));
                }

                let new_subprojection: LogicalPlan = {
                    let pushdown_column_exprs = combined_dependencies
                        .into_iter()
                        .map(resolved_col)
                        .collect::<Vec<_>>();

                    Project::try_new(grand_upstream_plan.clone(), pushdown_column_exprs)?.into()
                };

                let new_upstream = upstream_plan.with_new_children(&[new_subprojection.into()]);
                let new_plan = Arc::new(plan.with_new_children(&[new_upstream.into()]));
                // Retry optimization now that the upstream node is different.
                let new_plan = self
                    .try_optimize_node(new_plan.clone())?
                    .or(Transformed::yes(new_plan));
                Ok(new_plan)
            }
            LogicalPlan::Unpivot(unpivot) => {
                let combined_dependencies = plan
                    .required_columns()
<<<<<<< HEAD
                    .0
                    .iter()
                    .chain(upstream_plan.required_columns().0.iter())
=======
                    .single()
                    .iter()
                    .chain(upstream_plan.required_columns().single().iter())
>>>>>>> d139fab5
                    .cloned()
                    .collect::<IndexSet<_>>();

                let grand_upstream_plan = &upstream_plan.arc_children()[0];
                let grand_upstream_columns = grand_upstream_plan.schema().names();
                let input_columns = unpivot
                    .ids
                    .iter()
                    .chain(unpivot.values.iter())
                    .map(|e| e.name().to_string())
                    .collect::<IndexSet<_>>();

                let can_be_pushed_down = input_columns
                    .intersection(&combined_dependencies)
                    .map(|e| resolved_col(e.as_str()))
                    .collect::<Vec<_>>();

                if grand_upstream_columns.len() == can_be_pushed_down.len() {
                    return Ok(Transformed::no(plan));
                }

                let new_subprojection: LogicalPlan =
                    Project::try_new(grand_upstream_plan.clone(), can_be_pushed_down)?.into();
                let new_upstream = upstream_plan.with_new_children(&[new_subprojection.into()]);
                let new_plan = Arc::new(plan.with_new_children(&[new_upstream.into()]));
                // Retry optimization now that the upstream node is different.
                let new_plan = self
                    .try_optimize_node(new_plan.clone())?
                    .or(Transformed::yes(new_plan));
                Ok(new_plan)
            }
            LogicalPlan::Concat(concat) => {
                // Get required columns from projection and upstream.
                let combined_dependencies = plan
                    .required_columns()
<<<<<<< HEAD
                    .0
                    .iter()
                    .chain(upstream_plan.required_columns().0.iter())
=======
                    .single()
                    .iter()
                    .chain(upstream_plan.required_columns().single().iter())
>>>>>>> d139fab5
                    .cloned()
                    .collect::<IndexSet<_>>();

                // Skip optimization if no columns would be pruned.
                let grand_upstream_plan = &upstream_plan.children()[0];
                let grand_upstream_columns = grand_upstream_plan.schema().names();
                if grand_upstream_columns.len() == combined_dependencies.len() {
                    return Ok(Transformed::no(plan));
                }

                let pushdown_column_exprs: Vec<ExprRef> = combined_dependencies
                    .into_iter()
                    .map(resolved_col)
                    .collect::<Vec<_>>();
                let new_left_subprojection: LogicalPlan = {
                    Project::try_new(concat.input.clone(), pushdown_column_exprs.clone())?.into()
                };
                let new_right_subprojection: LogicalPlan =
                    { Project::try_new(concat.other.clone(), pushdown_column_exprs)?.into() };

                let new_upstream = upstream_plan.with_new_children(&[
                    new_left_subprojection.into(),
                    new_right_subprojection.into(),
                ]);
                let new_plan = Arc::new(plan.with_new_children(&[new_upstream.into()]));
                // Retry optimization now that the upstream node is different.
                let new_plan = self
                    .try_optimize_node(new_plan.clone())?
                    .or(Transformed::yes(new_plan));
                Ok(new_plan)
            }
            LogicalPlan::Union(_) => unreachable!("Union should have been optimized away"),
            LogicalPlan::Join(join) => {
                // Get required columns from projection and both upstreams.
<<<<<<< HEAD
                let (projection_dependencies, _) = plan.required_columns();
                let (left_dependencies, Some(right_dependencies)) =
                    &upstream_plan.required_columns()
                else {
                    panic!()
                };
=======
                let projection_dependencies = plan.required_columns().single();
                let (left_dependencies, right_dependencies) =
                    upstream_plan.required_columns().double();
>>>>>>> d139fab5

                /// For one side of the join, see if a non-vacuous pushdown is possible.
                fn maybe_project_upstream_input(
                    side: &LogicalPlanRef,
                    side_dependencies: &IndexSet<String>,
                    projection_dependencies: &IndexSet<String>,
                ) -> DaftResult<Transformed<LogicalPlanRef>> {
                    let schema = side.schema();
                    let upstream_names: IndexSet<String> =
                        schema.field_names().map(ToString::to_string).collect();

                    let combined_dependencies: IndexSet<_> = side_dependencies
                        .union(
                            &upstream_names
                                .intersection(projection_dependencies)
                                .cloned()
                                .collect::<IndexSet<_>>(),
                        )
                        .cloned()
                        .collect();

                    if combined_dependencies.len() < upstream_names.len() {
                        let pushdown_column_exprs: Vec<ExprRef> = combined_dependencies
                            .into_iter()
                            .map(resolved_col)
                            .collect();
                        let new_project: LogicalPlan =
                            Project::try_new(side.clone(), pushdown_column_exprs)?.into();
                        Ok(Transformed::yes(new_project.into()))
                    } else {
                        Ok(Transformed::no(side.clone()))
                    }
                }

                let new_left_upstream = maybe_project_upstream_input(
                    &join.left,
<<<<<<< HEAD
                    left_dependencies,
=======
                    &left_dependencies,
>>>>>>> d139fab5
                    &projection_dependencies,
                )?;
                let new_right_upstream = maybe_project_upstream_input(
                    &join.right,
<<<<<<< HEAD
                    right_dependencies,
=======
                    &right_dependencies,
>>>>>>> d139fab5
                    &projection_dependencies,
                )?;

                if !new_left_upstream.transformed && !new_right_upstream.transformed {
                    Ok(Transformed::no(plan))
                } else {
                    // If either pushdown is possible, create a new Join node.
                    let new_join = upstream_plan
                        .with_new_children(&[new_left_upstream.data, new_right_upstream.data]);

                    let new_plan = Arc::new(plan.with_new_children(&[new_join.into()]));

                    // Retry optimization now that the upstream node is different.
                    let new_plan = self
                        .try_optimize_node(new_plan.clone())?
                        .or(Transformed::yes(new_plan));

                    Ok(new_plan)
                }
            }
            LogicalPlan::Distinct(distinct) => {
                if distinct.columns.is_none() {
                    // Cannot push down past a Distinct if the distinct is on all columns
                    return Ok(Transformed::no(plan));
                }

<<<<<<< HEAD
                let (plan_req_cols, _) = plan.required_columns();
                let (distinct_req_cols, _) = upstream_plan.required_columns();
=======
                let plan_req_cols = plan.required_columns().single();
                let distinct_req_cols = upstream_plan.required_columns().single();
>>>>>>> d139fab5

                // Add a new projection underneath the distinct to pass through columns
                // used by the distinct & current projection node
                let new_extra_projection = LogicalPlan::Project(Project::try_new(
                    distinct.input.clone(),
                    plan_req_cols
                        .union(&distinct_req_cols)
                        .map(|e| resolved_col(e.as_str()))
                        .collect::<Vec<_>>(),
                )?)
                .arced();

                let new_distinct = upstream_plan
                    .with_new_children(&[new_extra_projection.into()])
                    .arced();
                let new_plan = plan.with_new_children(&[new_distinct]).arced();
                Ok(Transformed::yes(new_plan.into()))
            }
            LogicalPlan::UrlDownload(UrlDownload {
                passthrough_columns,
                output_column,
                ..
            })
            | LogicalPlan::UrlUpload(UrlUpload {
                passthrough_columns,
                output_column,
                ..
            }) => {
                fn name_to_col(name: &str) -> Column {
                    Column::Resolved(ResolvedColumn::Basic(name.into()))
                }

                let (mut required_columns, _) = plan.required_columns();
                // Assume that previous optimization rule should have removed unused URL ops
                debug_assert!(required_columns.contains(output_column.as_str()));
                required_columns.shift_remove(output_column.as_str());

                let passthrough_set = passthrough_columns
                    .iter()
                    .map(|c| c.name())
                    .collect::<IndexSet<_>>();

                // If required_columns ⊂ passthrough_set, then push down the projection
                let (new_url, transformed) = if required_columns.len() < passthrough_set.len()
                    && required_columns.is_subset(&passthrough_set)
                {
                    // First, update the passthrough columns. Note, the output projected by the op should be appended
                    let passthrough_columns = required_columns
                        .iter()
                        .map(|s| name_to_col(s.as_str()))
                        .collect::<Vec<_>>();

                    let new_url_op = upstream_plan
                        .clone()
                        .with_passthrough_columns(passthrough_columns);
                    (plan.with_new_children(&[new_url_op.arced()]).arced(), true)
                } else {
                    (upstream_plan.clone(), false)
                };

                // Remove top projection if it is unnecessary
                // Only when the URL output col is appended at the end
                if new_url.schema() == plan.schema() || transformed {
                    Ok(Transformed::yes(new_url))
                } else {
                    Ok(Transformed::no(plan))
                }
            }
            LogicalPlan::Intersect(_) => {
                // Cannot push down past an Intersect,
                // since Intersect implicitly requires all parent columns.
                Ok(Transformed::no(plan))
            }
            LogicalPlan::Pivot(_) | LogicalPlan::MonotonicallyIncreasingId(_) => {
                // Cannot push down past a Pivot/MonotonicallyIncreasingId because it changes the schema.
                Ok(Transformed::no(plan))
            }
            LogicalPlan::Window(_) => {
                // Cannot push down past a Window because it changes the window calculation results
                Ok(Transformed::no(plan))
            }
            LogicalPlan::Sink(_) => {
                panic!("Bad projection due to upstream sink node: {:?}", projection)
            }
            LogicalPlan::SubqueryAlias(_) => unreachable!("Alias should have been optimized away"),
        }
    }

    fn try_optimize_udf_project(
        &self,
        udf_project: &UDFProject,
        plan: Arc<LogicalPlan>,
    ) -> DaftResult<Transformed<Arc<LogicalPlan>>> {
        // If this UDFProject prunes columns from its upstream,
        // then explicitly create a projection to do so.
        let upstream_plan = &udf_project.input;
        let upstream_schema = upstream_plan.schema();

<<<<<<< HEAD
        let (udf_project_required_cols, _) = plan.required_columns();
        if udf_project_required_cols.len() < upstream_schema.names().len() {
=======
        let udf_project_required_cols = plan.required_columns().single();
        if udf_project_required_cols.len() < upstream_schema.len() {
>>>>>>> d139fab5
            let new_subprojection: LogicalPlan = {
                // Attempt to match the order of the upstream schema to reduce reorders
                let pushdown_column_exprs = upstream_schema
                    .names()
                    .iter()
                    .filter_map(|s| {
                        if udf_project_required_cols.contains(s) {
                            Some(resolved_col(s.as_str()))
                        } else {
                            None
                        }
                    })
                    .collect::<Vec<_>>();

                Project::try_new(upstream_plan.clone(), pushdown_column_exprs)?.into()
            };

            let new_udf_project = plan.with_new_children(&[new_subprojection.into()]);
            Ok(Transformed::yes(new_udf_project.into()))
        } else {
            Ok(Transformed::no(plan))
        }
    }

    fn try_optimize_aggregation(
        &self,
        aggregation: &Aggregate,
        plan: Arc<LogicalPlan>,
    ) -> DaftResult<Transformed<Arc<LogicalPlan>>> {
        // If this aggregation prunes columns from its upstream,
        // then explicitly create a projection to do so.
        let upstream_plan = &aggregation.input;
        let upstream_schema = upstream_plan.schema();

<<<<<<< HEAD
        let (aggregation_required_cols, _) = plan.required_columns();
=======
        let aggregation_required_cols = plan.required_columns().single();
>>>>>>> d139fab5
        if aggregation_required_cols.len() < upstream_schema.names().len() {
            let new_subprojection: LogicalPlan = {
                let pushdown_column_exprs = aggregation_required_cols
                    .iter()
                    .map(|s| resolved_col(s.as_str()))
                    .collect::<Vec<_>>();

                Project::try_new(upstream_plan.clone(), pushdown_column_exprs)?.into()
            };

            let new_aggregation = plan.with_new_children(&[new_subprojection.into()]);
            Ok(Transformed::yes(new_aggregation.into()))
        } else {
            Ok(Transformed::no(plan))
        }
    }

    fn try_optimize_join(
        &self,
        join: &Join,
        plan: Arc<LogicalPlan>,
    ) -> DaftResult<Transformed<Arc<LogicalPlan>>> {
        // If this join prunes columns from its upstream,
        // then explicitly create a projection to do so.
        // this is the case for semi and anti joins.

        if matches!(join.join_type, JoinType::Anti | JoinType::Semi) {
<<<<<<< HEAD
            let (_, right_required_cols) = plan.required_columns();
            let right_required_cols =
                right_required_cols.expect("we expect 2 set of required columns for join");
=======
            let (_, right_required_cols) = plan.required_columns().double();
>>>>>>> d139fab5
            let right_schema = join.right.schema();

            if right_required_cols.len() < right_schema.len() {
                let new_subprojection: LogicalPlan = {
                    let pushdown_column_exprs = right_required_cols
                        .iter()
                        .map(|s| resolved_col(s.as_str()))
                        .collect::<Vec<_>>();

                    Project::try_new(join.right.clone(), pushdown_column_exprs)?.into()
                };

                let new_join = plan
                    .with_new_children(&[(join.left).clone(), new_subprojection.into()])
                    .arced();

                Ok(self
                    .try_optimize_node(new_join.clone())?
                    .or(Transformed::yes(new_join)))
            } else {
                Ok(Transformed::no(plan))
            }
        } else {
            Ok(Transformed::no(plan))
        }
    }

    fn try_optimize_pivot(
        &self,
        pivot: &Pivot,
        plan: Arc<LogicalPlan>,
    ) -> DaftResult<Transformed<Arc<LogicalPlan>>> {
        // If this pivot prunes columns from its upstream,
        // then explicitly create a projection to do so.
        let upstream_plan = &pivot.input;
        let upstream_schema = upstream_plan.schema();

<<<<<<< HEAD
        let (pivot_required_cols, _) = plan.required_columns();
=======
        let pivot_required_cols = plan.required_columns().single();
>>>>>>> d139fab5
        if pivot_required_cols.len() < upstream_schema.names().len() {
            let new_subprojection: LogicalPlan = {
                let pushdown_column_exprs = pivot_required_cols
                    .iter()
                    .map(|s| resolved_col(s.as_str()))
                    .collect::<Vec<_>>();

                Project::try_new(upstream_plan.clone(), pushdown_column_exprs)?.into()
            };

            let new_pivot = plan.with_new_children(&[new_subprojection.into()]);
            Ok(Transformed::yes(new_pivot.into()))
        } else {
            Ok(Transformed::no(plan))
        }
    }

    fn try_optimize_node(
        &self,
        plan: Arc<LogicalPlan>,
    ) -> DaftResult<Transformed<Arc<LogicalPlan>>> {
        match plan.as_ref() {
            LogicalPlan::Project(projection) => self.try_optimize_project(projection, plan.clone()),
            // UDFProjects also do column pruning
            LogicalPlan::UDFProject(udf_project) => {
                self.try_optimize_udf_project(udf_project, plan.clone())
            }
            // Aggregations also do column projection
            LogicalPlan::Aggregate(aggregation) => {
                self.try_optimize_aggregation(aggregation, plan.clone())
            }
            // Joins also do column projection
            LogicalPlan::Join(join) => self.try_optimize_join(join, plan.clone()),
            // Pivots also do column projection
            LogicalPlan::Pivot(pivot) => self.try_optimize_pivot(pivot, plan.clone()),
            _ => Ok(Transformed::no(plan)),
        }
    }
}

impl OptimizerRule for PushDownProjection {
    fn try_optimize(&self, plan: Arc<LogicalPlan>) -> DaftResult<Transformed<Arc<LogicalPlan>>> {
        plan.transform_down(|node| self.try_optimize_node(node))
    }
}

#[cfg(test)]
mod tests {
    use std::sync::Arc;

    use common_error::DaftResult;
    use common_scan_info::Pushdowns;
    use daft_core::prelude::*;
    use daft_dsl::{lit, resolved_col, unresolved_col};

    use crate::{
        ops::{Project, Unpivot},
        optimization::{
            optimizer::{RuleBatch, RuleExecutionStrategy},
            rules::PushDownProjection,
            test::assert_optimized_plan_with_rules_eq,
        },
        test::{dummy_scan_node, dummy_scan_node_with_pushdowns, dummy_scan_operator},
        LogicalPlan,
    };

    /// Helper that creates an optimizer with the PushDownProjection rule registered, optimizes
    /// the provided plan with said optimizer, and compares the optimized plan with
    /// the provided expected plan.
    fn assert_optimized_plan_eq(
        plan: Arc<LogicalPlan>,
        expected: Arc<LogicalPlan>,
    ) -> DaftResult<()> {
        assert_optimized_plan_with_rules_eq(
            plan,
            expected,
            vec![RuleBatch::new(
                vec![Box::new(PushDownProjection::new())],
                RuleExecutionStrategy::Once,
            )],
        )
    }

    /// Projection merging: Ensure factored projections do not get merged.
    #[test]
    fn test_merge_does_not_unfactor() -> DaftResult<()> {
        let a2 = unresolved_col("a").add(unresolved_col("a"));
        let a4 = a2.clone().add(a2);
        let a8 = a4.clone().add(a4);
        let expressions = vec![a8.alias("x")];
        let scan_op = dummy_scan_operator(vec![Field::new("a", DataType::Int64)]);
        let plan = dummy_scan_node(scan_op).select(expressions)?.build();

        assert_optimized_plan_eq(plan.clone(), plan)?;
        Ok(())
    }

    /// Projection merging: Ensure merging happens even when there is computation
    /// in both the parent and the child.
    #[test]
    fn test_merge_projections() -> DaftResult<()> {
        let scan_op = dummy_scan_operator(vec![
            Field::new("a", DataType::Int64),
            Field::new("b", DataType::Int64),
        ]);
        let proj1 = vec![
            unresolved_col("a").add(lit(1)),
            unresolved_col("b").add(lit(2)),
            unresolved_col("a").alias("c"),
        ];
        let proj2 = vec![
            unresolved_col("a").add(lit(3)),
            unresolved_col("b"),
            unresolved_col("c").add(lit(4)),
        ];
        let plan = dummy_scan_node(scan_op.clone())
            .select(proj1)?
            .select(proj2)?
            .build();

        let merged_proj = vec![
            unresolved_col("a").add(lit(1)).add(lit(3)),
            unresolved_col("b").add(lit(2)),
            unresolved_col("a").alias("c").add(lit(4)),
        ];
        let expected = dummy_scan_node(scan_op).select(merged_proj)?.build();

        assert_optimized_plan_eq(plan, expected)?;
        Ok(())
    }

    /// Projection dropping: Test that a no-op projection is dropped.
    #[test]
    fn test_drop_projection() -> DaftResult<()> {
        let scan_op = dummy_scan_operator(vec![
            Field::new("a", DataType::Int64),
            Field::new("b", DataType::Int64),
        ]);
        let plan = dummy_scan_node(scan_op.clone())
            .select(vec![unresolved_col("a"), unresolved_col("b")])?
            .build();

        let expected = dummy_scan_node(scan_op).build();

        assert_optimized_plan_eq(plan, expected)?;

        Ok(())
    }

    /// Projection dropping: Test that projections doing reordering are not dropped.
    #[test]
    fn test_dont_drop_projection() -> DaftResult<()> {
        let scan_op = dummy_scan_operator(vec![
            Field::new("a", DataType::Int64),
            Field::new("b", DataType::Int64),
        ]);
        let proj = vec![unresolved_col("b"), unresolved_col("a")];
        let plan = dummy_scan_node(scan_op.clone())
            .select(proj.clone())?
            .build();

        let expected = dummy_scan_node(scan_op).select(proj)?.build();

        assert_optimized_plan_eq(plan, expected)?;

        Ok(())
    }

    /// Projection<-Source
    #[test]
    fn test_projection_source() -> DaftResult<()> {
        let scan_op = dummy_scan_operator(vec![
            Field::new("a", DataType::Int64),
            Field::new("b", DataType::Int64),
        ]);
        let proj = vec![unresolved_col("b").add(lit(3))];
        let plan = dummy_scan_node(scan_op.clone())
            .select(proj.clone())?
            .build();

        let proj_pushdown = vec!["b".to_string()];
        let expected = dummy_scan_node_with_pushdowns(
            scan_op,
            Pushdowns::default().with_columns(Some(Arc::new(proj_pushdown))),
        )
        .select(proj)?
        .build();

        assert_optimized_plan_eq(plan, expected)?;

        Ok(())
    }

    /// Projection<-Projection column pruning
    #[test]
    fn test_projection_projection() -> DaftResult<()> {
        let scan_op = dummy_scan_operator(vec![
            Field::new("a", DataType::Int64),
            Field::new("b", DataType::Int64),
        ]);
        let proj1 = vec![
            unresolved_col("b").add(lit(3)),
            unresolved_col("a"),
            unresolved_col("a").alias("x"),
        ];
        let proj2 = vec![
            unresolved_col("a"),
            unresolved_col("b"),
            unresolved_col("b").alias("c"),
        ];
        let plan = dummy_scan_node(scan_op.clone())
            .select(proj1)?
            .select(proj2.clone())?
            .build();

        let new_proj1 = vec![unresolved_col("b").add(lit(3)), unresolved_col("a")];
        let expected = dummy_scan_node(scan_op)
            .select(new_proj1)?
            .select(proj2)?
            .build();

        assert_optimized_plan_eq(plan, expected)?;

        Ok(())
    }

    /// Projection<-Aggregation column pruning
    #[test]
    fn test_projection_aggregation() -> DaftResult<()> {
        let scan_op = dummy_scan_operator(vec![
            Field::new("a", DataType::Int64),
            Field::new("b", DataType::Int64),
            Field::new("c", DataType::Int64),
        ]);
        let agg = vec![unresolved_col("a").mean(), unresolved_col("b").mean()];
        let group_by = vec![unresolved_col("c")];
        let proj = vec![unresolved_col("a")];
        let plan = dummy_scan_node(scan_op.clone())
            .aggregate(agg, group_by.clone())?
            .select(proj.clone())?
            .build();

        let proj_pushdown = vec!["a".to_string(), "c".to_string()];
        let new_agg = vec![unresolved_col("a").mean()];
        let expected = dummy_scan_node_with_pushdowns(
            scan_op,
            Pushdowns::default().with_columns(Some(Arc::new(proj_pushdown))),
        )
        .aggregate(new_agg, group_by)?
        .select(proj)?
        .build();

        assert_optimized_plan_eq(plan, expected)?;

        Ok(())
    }

    /// Projection<-X pushes down the combined required columns
    #[test]
    fn test_projection_pushdown() -> DaftResult<()> {
        let scan_op = dummy_scan_operator(vec![
            Field::new("a", DataType::Int64),
            Field::new("b", DataType::Boolean),
            Field::new("c", DataType::Int64),
        ]);
        let pred = unresolved_col("b");
        let proj = vec![unresolved_col("a")];
        let plan = dummy_scan_node(scan_op.clone())
            .filter(pred.clone())?
            .select(proj.clone())?
            .build();

        let proj_pushdown = vec!["a".to_string(), "b".to_string()];
        let expected = dummy_scan_node_with_pushdowns(
            scan_op,
            Pushdowns::default().with_columns(Some(Arc::new(proj_pushdown))),
        )
        .filter(pred)?
        .select(proj)?
        .build();

        assert_optimized_plan_eq(plan, expected)?;

        Ok(())
    }

    /// Projection does not push down past monotonically increasing id
    #[test]
    fn test_projection_no_pushdown_monotonically_increasing_id() -> DaftResult<()> {
        let scan_op = dummy_scan_operator(vec![
            Field::new("a", DataType::Int64),
            Field::new("b", DataType::Int64),
        ]);
        let plan = dummy_scan_node(scan_op.clone())
            .add_monotonically_increasing_id(Some("id"), None)?
            .select(vec![unresolved_col("id")])?
            .build();
        let expected = plan.clone();
        assert_optimized_plan_eq(plan, expected)?;

        Ok(())
    }

    #[test]
    fn test_projection_pushdown_with_unpivot() {
        let scan_op = dummy_scan_operator(vec![
            Field::new("year", DataType::Int64),
            Field::new("id", DataType::Int64),
            Field::new("Jan", DataType::Int64),
            Field::new("Feb", DataType::Int64),
        ]);
        let scan_node = dummy_scan_node(scan_op.clone()).build();

        let plan = LogicalPlan::Unpivot(
            Unpivot::try_new(
                scan_node.clone(),
                vec![resolved_col("year")],
                vec![resolved_col("Jan"), resolved_col("Feb")],
                "month".to_string(),
                "inventory".to_string(),
            )
            .unwrap(),
        );

        let plan = LogicalPlan::Project(
            Project::try_new(plan.into(), vec![resolved_col("inventory").alias("year2")]).unwrap(),
        )
        .into();
        let expected_scan = dummy_scan_node_with_pushdowns(
            scan_op.clone(),
            Pushdowns {
                limit: None,
                partition_filters: None,
                columns: Some(Arc::new(vec![
                    "year".to_string(),
                    "Jan".to_string(),
                    "Feb".to_string(),
                ])),
                filters: None,
                sharder: None,
                pushed_filters: None,
            },
        )
        .build();

        let expected = LogicalPlan::Unpivot(
            Unpivot::try_new(
                expected_scan,
                vec![resolved_col("year")],
                vec![resolved_col("Jan"), resolved_col("Feb")],
                "month".to_string(),
                "inventory".to_string(),
            )
            .unwrap(),
        );

        let expected = LogicalPlan::Project(
            Project::try_new(
                expected.into(),
                vec![resolved_col("inventory").alias("year2")],
            )
            .unwrap(),
        )
        .into();
        assert_optimized_plan_eq(plan, expected).unwrap();
    }
}<|MERGE_RESOLUTION|>--- conflicted
+++ resolved
@@ -139,11 +139,7 @@
         match upstream_plan.as_ref() {
             LogicalPlan::Source(source) => {
                 // Prune unnecessary columns directly from the source.
-<<<<<<< HEAD
-                let (required_columns, _) = plan.required_columns();
-=======
                 let required_columns = plan.required_columns().single();
->>>>>>> d139fab5
                 match source.source_info.as_ref() {
                     SourceInfo::Physical(external_info) => {
                         if required_columns.len() < upstream_schema.names().len() {
@@ -180,11 +176,7 @@
             }
             LogicalPlan::Project(upstream_projection) => {
                 // Prune columns from the child projection that are not used in this projection.
-<<<<<<< HEAD
-                let (required_columns, _) = plan.required_columns();
-=======
                 let required_columns = plan.required_columns().single();
->>>>>>> d139fab5
                 if required_columns.len() < upstream_schema.names().len() {
                     let pruned_upstream_projections = upstream_projection
                         .projection
@@ -211,11 +203,7 @@
             }
             LogicalPlan::Aggregate(aggregate) => {
                 // Prune unnecessary columns from the child aggregate.
-<<<<<<< HEAD
-                let (required_columns, _) = plan.required_columns();
-=======
                 let required_columns = plan.required_columns().single();
->>>>>>> d139fab5
                 let pruned_aggregate_exprs = aggregate
                     .aggregations
                     .iter()
@@ -241,36 +229,10 @@
                     Ok(Transformed::no(plan))
                 }
             }
-<<<<<<< HEAD
-            LogicalPlan::UDFProject(upstream_actor_pool_projection) => {
-                let (required_columns, _) = plan.required_columns();
-                if !required_columns.contains(upstream_actor_pool_projection.project.name()) {
-                    // We don't need the UDFProject, just convert to a regular project
-                    let new_plan = LogicalPlan::Project(Project::try_new(
-                        upstream_actor_pool_projection.input.clone(),
-                        upstream_actor_pool_projection.passthrough_columns.clone(),
-                    )?)
-                    .arced();
-                    let new_plan = Arc::new(plan.with_new_children(&[new_plan.into()]));
-
-                    // Retry optimization now that the upstream node is different.
-                    let new_plan = self
-                        .try_optimize_node(new_plan.clone())?
-                        .or(Transformed::yes(new_plan));
-                    return Ok(new_plan);
-                }
-
-                // Attempt to merge the current Projection into the upstream UDFProject
-                // if there aren't any actual computations being performed in the Projection, and
-                // if each upstream column is used only once (no common subtrees)
-                if projection
-                    .projection
-=======
             LogicalPlan::UDFProject(upstream_udf) => {
                 let mut required_columns = plan.required_columns().single();
                 let passthrough_set = upstream_udf
                     .passthrough_columns
->>>>>>> d139fab5
                     .iter()
                     .map(|e| e.name().to_string())
                     .collect::<IndexSet<_>>();
@@ -303,258 +265,6 @@
                 } else {
                     Ok(Transformed::no(plan))
                 }
-            }
-            LogicalPlan::Sort(..)
-            | LogicalPlan::Shard(..)
-            | LogicalPlan::Repartition(..)
-            | LogicalPlan::Limit(..)
-            | LogicalPlan::Offset(..)
-            | LogicalPlan::TopN(..)
-            | LogicalPlan::Filter(..)
-            | LogicalPlan::Sample(..)
-            | LogicalPlan::Explode(..) => {
-                // Get required columns from projection and upstream.
-<<<<<<< HEAD
-                let (plan_req_cols, _) = plan.required_columns();
-                let combined_dependencies = plan_req_cols
-                    .union(&upstream_plan.required_columns().0)
-=======
-                let combined_dependencies = plan
-                    .required_columns()
-                    .single()
-                    .iter()
-                    .chain(upstream_plan.required_columns().single().iter())
->>>>>>> d139fab5
-                    .cloned()
-                    .collect::<IndexSet<_>>();
-
-                // Skip optimization if no columns would be pruned.
-                let grand_upstream_plan = &upstream_plan.arc_children()[0];
-                let grand_upstream_columns = grand_upstream_plan.schema().names();
-
-                if grand_upstream_columns.len() == combined_dependencies.len() {
-                    return Ok(Transformed::no(plan));
-                }
-
-                let new_subprojection: LogicalPlan = {
-                    let pushdown_column_exprs = combined_dependencies
-                        .into_iter()
-                        .map(resolved_col)
-                        .collect::<Vec<_>>();
-
-                    Project::try_new(grand_upstream_plan.clone(), pushdown_column_exprs)?.into()
-                };
-
-                let new_upstream = upstream_plan.with_new_children(&[new_subprojection.into()]);
-                let new_plan = Arc::new(plan.with_new_children(&[new_upstream.into()]));
-                // Retry optimization now that the upstream node is different.
-                let new_plan = self
-                    .try_optimize_node(new_plan.clone())?
-                    .or(Transformed::yes(new_plan));
-                Ok(new_plan)
-            }
-            LogicalPlan::Unpivot(unpivot) => {
-                let combined_dependencies = plan
-                    .required_columns()
-<<<<<<< HEAD
-                    .0
-                    .iter()
-                    .chain(upstream_plan.required_columns().0.iter())
-=======
-                    .single()
-                    .iter()
-                    .chain(upstream_plan.required_columns().single().iter())
->>>>>>> d139fab5
-                    .cloned()
-                    .collect::<IndexSet<_>>();
-
-                let grand_upstream_plan = &upstream_plan.arc_children()[0];
-                let grand_upstream_columns = grand_upstream_plan.schema().names();
-                let input_columns = unpivot
-                    .ids
-                    .iter()
-                    .chain(unpivot.values.iter())
-                    .map(|e| e.name().to_string())
-                    .collect::<IndexSet<_>>();
-
-                let can_be_pushed_down = input_columns
-                    .intersection(&combined_dependencies)
-                    .map(|e| resolved_col(e.as_str()))
-                    .collect::<Vec<_>>();
-
-                if grand_upstream_columns.len() == can_be_pushed_down.len() {
-                    return Ok(Transformed::no(plan));
-                }
-
-                let new_subprojection: LogicalPlan =
-                    Project::try_new(grand_upstream_plan.clone(), can_be_pushed_down)?.into();
-                let new_upstream = upstream_plan.with_new_children(&[new_subprojection.into()]);
-                let new_plan = Arc::new(plan.with_new_children(&[new_upstream.into()]));
-                // Retry optimization now that the upstream node is different.
-                let new_plan = self
-                    .try_optimize_node(new_plan.clone())?
-                    .or(Transformed::yes(new_plan));
-                Ok(new_plan)
-            }
-            LogicalPlan::Concat(concat) => {
-                // Get required columns from projection and upstream.
-                let combined_dependencies = plan
-                    .required_columns()
-<<<<<<< HEAD
-                    .0
-                    .iter()
-                    .chain(upstream_plan.required_columns().0.iter())
-=======
-                    .single()
-                    .iter()
-                    .chain(upstream_plan.required_columns().single().iter())
->>>>>>> d139fab5
-                    .cloned()
-                    .collect::<IndexSet<_>>();
-
-                // Skip optimization if no columns would be pruned.
-                let grand_upstream_plan = &upstream_plan.children()[0];
-                let grand_upstream_columns = grand_upstream_plan.schema().names();
-                if grand_upstream_columns.len() == combined_dependencies.len() {
-                    return Ok(Transformed::no(plan));
-                }
-
-                let pushdown_column_exprs: Vec<ExprRef> = combined_dependencies
-                    .into_iter()
-                    .map(resolved_col)
-                    .collect::<Vec<_>>();
-                let new_left_subprojection: LogicalPlan = {
-                    Project::try_new(concat.input.clone(), pushdown_column_exprs.clone())?.into()
-                };
-                let new_right_subprojection: LogicalPlan =
-                    { Project::try_new(concat.other.clone(), pushdown_column_exprs)?.into() };
-
-                let new_upstream = upstream_plan.with_new_children(&[
-                    new_left_subprojection.into(),
-                    new_right_subprojection.into(),
-                ]);
-                let new_plan = Arc::new(plan.with_new_children(&[new_upstream.into()]));
-                // Retry optimization now that the upstream node is different.
-                let new_plan = self
-                    .try_optimize_node(new_plan.clone())?
-                    .or(Transformed::yes(new_plan));
-                Ok(new_plan)
-            }
-            LogicalPlan::Union(_) => unreachable!("Union should have been optimized away"),
-            LogicalPlan::Join(join) => {
-                // Get required columns from projection and both upstreams.
-<<<<<<< HEAD
-                let (projection_dependencies, _) = plan.required_columns();
-                let (left_dependencies, Some(right_dependencies)) =
-                    &upstream_plan.required_columns()
-                else {
-                    panic!()
-                };
-=======
-                let projection_dependencies = plan.required_columns().single();
-                let (left_dependencies, right_dependencies) =
-                    upstream_plan.required_columns().double();
->>>>>>> d139fab5
-
-                /// For one side of the join, see if a non-vacuous pushdown is possible.
-                fn maybe_project_upstream_input(
-                    side: &LogicalPlanRef,
-                    side_dependencies: &IndexSet<String>,
-                    projection_dependencies: &IndexSet<String>,
-                ) -> DaftResult<Transformed<LogicalPlanRef>> {
-                    let schema = side.schema();
-                    let upstream_names: IndexSet<String> =
-                        schema.field_names().map(ToString::to_string).collect();
-
-                    let combined_dependencies: IndexSet<_> = side_dependencies
-                        .union(
-                            &upstream_names
-                                .intersection(projection_dependencies)
-                                .cloned()
-                                .collect::<IndexSet<_>>(),
-                        )
-                        .cloned()
-                        .collect();
-
-                    if combined_dependencies.len() < upstream_names.len() {
-                        let pushdown_column_exprs: Vec<ExprRef> = combined_dependencies
-                            .into_iter()
-                            .map(resolved_col)
-                            .collect();
-                        let new_project: LogicalPlan =
-                            Project::try_new(side.clone(), pushdown_column_exprs)?.into();
-                        Ok(Transformed::yes(new_project.into()))
-                    } else {
-                        Ok(Transformed::no(side.clone()))
-                    }
-                }
-
-                let new_left_upstream = maybe_project_upstream_input(
-                    &join.left,
-<<<<<<< HEAD
-                    left_dependencies,
-=======
-                    &left_dependencies,
->>>>>>> d139fab5
-                    &projection_dependencies,
-                )?;
-                let new_right_upstream = maybe_project_upstream_input(
-                    &join.right,
-<<<<<<< HEAD
-                    right_dependencies,
-=======
-                    &right_dependencies,
->>>>>>> d139fab5
-                    &projection_dependencies,
-                )?;
-
-                if !new_left_upstream.transformed && !new_right_upstream.transformed {
-                    Ok(Transformed::no(plan))
-                } else {
-                    // If either pushdown is possible, create a new Join node.
-                    let new_join = upstream_plan
-                        .with_new_children(&[new_left_upstream.data, new_right_upstream.data]);
-
-                    let new_plan = Arc::new(plan.with_new_children(&[new_join.into()]));
-
-                    // Retry optimization now that the upstream node is different.
-                    let new_plan = self
-                        .try_optimize_node(new_plan.clone())?
-                        .or(Transformed::yes(new_plan));
-
-                    Ok(new_plan)
-                }
-            }
-            LogicalPlan::Distinct(distinct) => {
-                if distinct.columns.is_none() {
-                    // Cannot push down past a Distinct if the distinct is on all columns
-                    return Ok(Transformed::no(plan));
-                }
-
-<<<<<<< HEAD
-                let (plan_req_cols, _) = plan.required_columns();
-                let (distinct_req_cols, _) = upstream_plan.required_columns();
-=======
-                let plan_req_cols = plan.required_columns().single();
-                let distinct_req_cols = upstream_plan.required_columns().single();
->>>>>>> d139fab5
-
-                // Add a new projection underneath the distinct to pass through columns
-                // used by the distinct & current projection node
-                let new_extra_projection = LogicalPlan::Project(Project::try_new(
-                    distinct.input.clone(),
-                    plan_req_cols
-                        .union(&distinct_req_cols)
-                        .map(|e| resolved_col(e.as_str()))
-                        .collect::<Vec<_>>(),
-                )?)
-                .arced();
-
-                let new_distinct = upstream_plan
-                    .with_new_children(&[new_extra_projection.into()])
-                    .arced();
-                let new_plan = plan.with_new_children(&[new_distinct]).arced();
-                Ok(Transformed::yes(new_plan.into()))
             }
             LogicalPlan::UrlDownload(UrlDownload {
                 passthrough_columns,
@@ -570,7 +280,7 @@
                     Column::Resolved(ResolvedColumn::Basic(name.into()))
                 }
 
-                let (mut required_columns, _) = plan.required_columns();
+                let mut required_columns = plan.required_columns().single();
                 // Assume that previous optimization rule should have removed unused URL ops
                 debug_assert!(required_columns.contains(output_column.as_str()));
                 required_columns.shift_remove(output_column.as_str());
@@ -606,6 +316,218 @@
                     Ok(Transformed::no(plan))
                 }
             }
+            LogicalPlan::Sort(..)
+            | LogicalPlan::Shard(..)
+            | LogicalPlan::Repartition(..)
+            | LogicalPlan::Limit(..)
+            | LogicalPlan::Offset(..)
+            | LogicalPlan::TopN(..)
+            | LogicalPlan::Filter(..)
+            | LogicalPlan::Sample(..)
+            | LogicalPlan::Explode(..) => {
+                // Get required columns from projection and upstream.
+                let combined_dependencies = plan
+                    .required_columns()
+                    .single()
+                    .iter()
+                    .chain(upstream_plan.required_columns().single().iter())
+                    .cloned()
+                    .collect::<IndexSet<_>>();
+
+                // Skip optimization if no columns would be pruned.
+                let grand_upstream_plan = &upstream_plan.arc_children()[0];
+                let grand_upstream_columns = grand_upstream_plan.schema().names();
+
+                if grand_upstream_columns.len() == combined_dependencies.len() {
+                    return Ok(Transformed::no(plan));
+                }
+
+                let new_subprojection: LogicalPlan = {
+                    let pushdown_column_exprs = combined_dependencies
+                        .into_iter()
+                        .map(resolved_col)
+                        .collect::<Vec<_>>();
+
+                    Project::try_new(grand_upstream_plan.clone(), pushdown_column_exprs)?.into()
+                };
+
+                let new_upstream = upstream_plan.with_new_children(&[new_subprojection.into()]);
+                let new_plan = Arc::new(plan.with_new_children(&[new_upstream.into()]));
+                // Retry optimization now that the upstream node is different.
+                let new_plan = self
+                    .try_optimize_node(new_plan.clone())?
+                    .or(Transformed::yes(new_plan));
+                Ok(new_plan)
+            }
+            LogicalPlan::Unpivot(unpivot) => {
+                let combined_dependencies = plan
+                    .required_columns()
+                    .single()
+                    .iter()
+                    .chain(upstream_plan.required_columns().single().iter())
+                    .cloned()
+                    .collect::<IndexSet<_>>();
+
+                let grand_upstream_plan = &upstream_plan.arc_children()[0];
+                let grand_upstream_columns = grand_upstream_plan.schema().names();
+                let input_columns = unpivot
+                    .ids
+                    .iter()
+                    .chain(unpivot.values.iter())
+                    .map(|e| e.name().to_string())
+                    .collect::<IndexSet<_>>();
+
+                let can_be_pushed_down = input_columns
+                    .intersection(&combined_dependencies)
+                    .map(|e| resolved_col(e.as_str()))
+                    .collect::<Vec<_>>();
+
+                if grand_upstream_columns.len() == can_be_pushed_down.len() {
+                    return Ok(Transformed::no(plan));
+                }
+
+                let new_subprojection: LogicalPlan =
+                    Project::try_new(grand_upstream_plan.clone(), can_be_pushed_down)?.into();
+                let new_upstream = upstream_plan.with_new_children(&[new_subprojection.into()]);
+                let new_plan = Arc::new(plan.with_new_children(&[new_upstream.into()]));
+                // Retry optimization now that the upstream node is different.
+                let new_plan = self
+                    .try_optimize_node(new_plan.clone())?
+                    .or(Transformed::yes(new_plan));
+                Ok(new_plan)
+            }
+            LogicalPlan::Concat(concat) => {
+                // Get required columns from projection and upstream.
+                let combined_dependencies = plan
+                    .required_columns()
+                    .single()
+                    .iter()
+                    .chain(upstream_plan.required_columns().single().iter())
+                    .cloned()
+                    .collect::<IndexSet<_>>();
+
+                // Skip optimization if no columns would be pruned.
+                let grand_upstream_plan = &upstream_plan.children()[0];
+                let grand_upstream_columns = grand_upstream_plan.schema().names();
+                if grand_upstream_columns.len() == combined_dependencies.len() {
+                    return Ok(Transformed::no(plan));
+                }
+
+                let pushdown_column_exprs: Vec<ExprRef> = combined_dependencies
+                    .into_iter()
+                    .map(resolved_col)
+                    .collect::<Vec<_>>();
+                let new_left_subprojection: LogicalPlan = {
+                    Project::try_new(concat.input.clone(), pushdown_column_exprs.clone())?.into()
+                };
+                let new_right_subprojection: LogicalPlan =
+                    { Project::try_new(concat.other.clone(), pushdown_column_exprs)?.into() };
+
+                let new_upstream = upstream_plan.with_new_children(&[
+                    new_left_subprojection.into(),
+                    new_right_subprojection.into(),
+                ]);
+                let new_plan = Arc::new(plan.with_new_children(&[new_upstream.into()]));
+                // Retry optimization now that the upstream node is different.
+                let new_plan = self
+                    .try_optimize_node(new_plan.clone())?
+                    .or(Transformed::yes(new_plan));
+                Ok(new_plan)
+            }
+            LogicalPlan::Union(_) => unreachable!("Union should have been optimized away"),
+            LogicalPlan::Join(join) => {
+                // Get required columns from projection and both upstreams.
+                let projection_dependencies = plan.required_columns().single();
+                let (left_dependencies, right_dependencies) =
+                    upstream_plan.required_columns().double();
+
+                /// For one side of the join, see if a non-vacuous pushdown is possible.
+                fn maybe_project_upstream_input(
+                    side: &LogicalPlanRef,
+                    side_dependencies: &IndexSet<String>,
+                    projection_dependencies: &IndexSet<String>,
+                ) -> DaftResult<Transformed<LogicalPlanRef>> {
+                    let schema = side.schema();
+                    let upstream_names: IndexSet<String> =
+                        schema.field_names().map(ToString::to_string).collect();
+
+                    let combined_dependencies: IndexSet<_> = side_dependencies
+                        .union(
+                            &upstream_names
+                                .intersection(projection_dependencies)
+                                .cloned()
+                                .collect::<IndexSet<_>>(),
+                        )
+                        .cloned()
+                        .collect();
+
+                    if combined_dependencies.len() < upstream_names.len() {
+                        let pushdown_column_exprs: Vec<ExprRef> = combined_dependencies
+                            .into_iter()
+                            .map(resolved_col)
+                            .collect();
+                        let new_project: LogicalPlan =
+                            Project::try_new(side.clone(), pushdown_column_exprs)?.into();
+                        Ok(Transformed::yes(new_project.into()))
+                    } else {
+                        Ok(Transformed::no(side.clone()))
+                    }
+                }
+
+                let new_left_upstream = maybe_project_upstream_input(
+                    &join.left,
+                    &left_dependencies,
+                    &projection_dependencies,
+                )?;
+                let new_right_upstream = maybe_project_upstream_input(
+                    &join.right,
+                    &right_dependencies,
+                    &projection_dependencies,
+                )?;
+
+                if !new_left_upstream.transformed && !new_right_upstream.transformed {
+                    Ok(Transformed::no(plan))
+                } else {
+                    // If either pushdown is possible, create a new Join node.
+                    let new_join = upstream_plan
+                        .with_new_children(&[new_left_upstream.data, new_right_upstream.data]);
+
+                    let new_plan = Arc::new(plan.with_new_children(&[new_join.into()]));
+
+                    // Retry optimization now that the upstream node is different.
+                    let new_plan = self
+                        .try_optimize_node(new_plan.clone())?
+                        .or(Transformed::yes(new_plan));
+
+                    Ok(new_plan)
+                }
+            }
+            LogicalPlan::Distinct(distinct) => {
+                if distinct.columns.is_none() {
+                    // Cannot push down past a Distinct if the distinct is on all columns
+                    return Ok(Transformed::no(plan));
+                }
+
+                let plan_req_cols = plan.required_columns().single();
+                let distinct_req_cols = upstream_plan.required_columns().single();
+
+                // Add a new projection underneath the distinct to pass through columns
+                // used by the distinct & current projection node
+                let new_extra_projection = LogicalPlan::Project(Project::try_new(
+                    distinct.input.clone(),
+                    plan_req_cols
+                        .union(&distinct_req_cols)
+                        .map(|e| resolved_col(e.as_str()))
+                        .collect::<Vec<_>>(),
+                )?)
+                .arced();
+
+                let new_distinct = upstream_plan
+                    .with_new_children(&[new_extra_projection.into()])
+                    .arced();
+                let new_plan = plan.with_new_children(&[new_distinct]).arced();
+                Ok(Transformed::yes(new_plan.into()))
+            }
             LogicalPlan::Intersect(_) => {
                 // Cannot push down past an Intersect,
                 // since Intersect implicitly requires all parent columns.
@@ -636,13 +558,8 @@
         let upstream_plan = &udf_project.input;
         let upstream_schema = upstream_plan.schema();
 
-<<<<<<< HEAD
-        let (udf_project_required_cols, _) = plan.required_columns();
-        if udf_project_required_cols.len() < upstream_schema.names().len() {
-=======
         let udf_project_required_cols = plan.required_columns().single();
         if udf_project_required_cols.len() < upstream_schema.len() {
->>>>>>> d139fab5
             let new_subprojection: LogicalPlan = {
                 // Attempt to match the order of the upstream schema to reduce reorders
                 let pushdown_column_exprs = upstream_schema
@@ -677,11 +594,7 @@
         let upstream_plan = &aggregation.input;
         let upstream_schema = upstream_plan.schema();
 
-<<<<<<< HEAD
-        let (aggregation_required_cols, _) = plan.required_columns();
-=======
         let aggregation_required_cols = plan.required_columns().single();
->>>>>>> d139fab5
         if aggregation_required_cols.len() < upstream_schema.names().len() {
             let new_subprojection: LogicalPlan = {
                 let pushdown_column_exprs = aggregation_required_cols
@@ -709,13 +622,7 @@
         // this is the case for semi and anti joins.
 
         if matches!(join.join_type, JoinType::Anti | JoinType::Semi) {
-<<<<<<< HEAD
-            let (_, right_required_cols) = plan.required_columns();
-            let right_required_cols =
-                right_required_cols.expect("we expect 2 set of required columns for join");
-=======
             let (_, right_required_cols) = plan.required_columns().double();
->>>>>>> d139fab5
             let right_schema = join.right.schema();
 
             if right_required_cols.len() < right_schema.len() {
@@ -753,11 +660,7 @@
         let upstream_plan = &pivot.input;
         let upstream_schema = upstream_plan.schema();
 
-<<<<<<< HEAD
-        let (pivot_required_cols, _) = plan.required_columns();
-=======
         let pivot_required_cols = plan.required_columns().single();
->>>>>>> d139fab5
         if pivot_required_cols.len() < upstream_schema.names().len() {
             let new_subprojection: LogicalPlan = {
                 let pushdown_column_exprs = pivot_required_cols
