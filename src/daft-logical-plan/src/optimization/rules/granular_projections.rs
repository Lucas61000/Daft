use std::{any::TypeId, collections::HashSet, sync::Arc};

use common_error::DaftResult;
use common_treenode::{Transformed, TreeNode};
<<<<<<< HEAD
use daft_dsl::{functions::ScalarFunction, resolved_col, Expr, ExprRef};
use daft_functions_uri::{
    download::UrlDownload, upload::UrlUpload, UrlDownloadArgs, UrlUploadArgs,
};
=======
use daft_dsl::{
    functions::{scalar::ScalarFn, BuiltinScalarFn},
    resolved_col, Expr,
};
use daft_functions_uri::download::UrlDownload;
>>>>>>> 296a129b
use itertools::Itertools;

use super::OptimizerRule;
use crate::{
    ops::{Project, UrlDownload as UrlDownloadOp, UrlUpload as UrlUploadOp},
    LogicalPlan,
};

#[derive(Clone)]
enum SplitExpr {
    Passthrough(ExprRef),
    UrlDownload {
        child_name: String,
        args: UrlDownloadArgs<ExprRef>,
    },
    UrlUpload {
        child_name: String,
        args: UrlUploadArgs<ExprRef>,
    },
}

/// This rule will split projections into multiple projections such that expressions that
/// need their own granular morsel sizing will be isolated. Right now, those would be
/// URL downloads and uploads, but may be extended to other operations in the future.
///
/// Example of Original Plan:
///     3) Sink
///     2) Project(decode(url_download("s3://bucket/" + key)) as image, name)
///     1) Source
///
/// New Plan:
///     5) Sink
///     4) Project(decode(data) as image, name)
///     3) Project(url_download(url), name)
///     2) Project("s3://bucket/" + key as url, name)
///     1) Source
#[derive(Debug)]
pub struct SplitGranularProjection {}

impl OptimizerRule for SplitGranularProjection {
    fn try_optimize(&self, plan: Arc<LogicalPlan>) -> DaftResult<Transformed<Arc<LogicalPlan>>> {
        plan.transform_up(|node| self.try_optimize_node(node))
    }
}

impl SplitGranularProjection {
    pub fn new() -> Self {
        Self {}
    }

    fn requires_granular_morsel_sizing(expr: &Expr) -> bool {
        // TODO: Add Python UDFs as well, but need to handle multiple args better
        // As well as good testing
        matches!(
            expr,
<<<<<<< HEAD
            Expr::ScalarFunction(ScalarFunction { udf, .. }) if udf.as_ref().type_id() == TypeId::of::<UrlDownload>() || udf.as_ref().type_id() == TypeId::of::<UrlUpload>()
=======
            Expr::ScalarFn(ScalarFn::Builtin(BuiltinScalarFn { udf, .. })) if udf.as_ref().type_id() == TypeId::of::<UrlDownload>()
>>>>>>> 296a129b
        )
    }

    fn try_optimize_node(
        &self,
        plan: Arc<LogicalPlan>,
    ) -> DaftResult<Transformed<Arc<LogicalPlan>>> {
        // Only apply to Project nodes, skip others
        let LogicalPlan::Project(Project {
            projection,
            input,
            projected_schema,
            ..
        }) = plan.as_ref()
        else {
            return Ok(Transformed::no(plan));
        };

        // Contains all of expression pieces for each projection column
        let mut all_split_exprs = vec![];

        // Check if the projection has operations to isolate
        for expr in projection {
            let mut split_exprs = vec![];

            let res = expr.clone().transform_up(|e| {
                // If we encounter a function that needs to be isolated, we split off its children
                // and replace with column references.

                // TODO: Should be have a helper method or something to identify these
                // operations that need to be treated specially. Esp for future?
                if Self::requires_granular_morsel_sizing(e.as_ref()) {
                    // Split and save child expressions
                    let mut children = vec![];
                    let mut changed = false;
                    for child in e.children() {
                        match child.as_ref() {
                            // If child is just a reference, don't do anything
                            Expr::Column(_) | Expr::Literal(_) => children.push(child),
                            _ => {
                                changed = true;
                                // Child may not have an alias, so we need to generate a new one
                                // TODO: Remove with ordinals
                                let child_name = format!("id-{}", uuid::Uuid::new_v4());
                                let child = child.alias(child_name.clone());
                                split_exprs.push(SplitExpr::Passthrough(child));

                                children.push(resolved_col(child_name));
                            }
                        }
                    }

                    if changed {
                        return Ok(Transformed::yes(Arc::new(e.with_new_children(children))));
                    } else {
                        return Ok(Transformed::no(e));
                    }
                }

                // If we encounter a function with a child to treat specially, we split off said child
                // and replace with a column reference.
                if !e.children().is_empty() {
                    let mut new_children = e.children().iter().cloned().collect_vec();
                    let mut changed = false;

                    for (idx, child) in e.children().iter().enumerate() {
                        if let Expr::ScalarFunction(ScalarFunction { udf, inputs }) = child.as_ref()
                            && udf.as_ref().type_id() == TypeId::of::<UrlDownload>()
                        {
                            changed = true;

                            // Split and save child expression
                            // Child may not have an alias, so we need to generate a new one
                            // TODO: Remove with ordinals
                            let child_name = format!("id-{}", uuid::Uuid::new_v4());

                            let args: UrlDownloadArgs<ExprRef> = inputs.clone().try_into()?;
                            split_exprs.push(SplitExpr::UrlDownload {
                                child_name: child_name.clone(),
                                args,
                            });

                            new_children[idx] = resolved_col(child_name);
                        } else if let Expr::ScalarFunction(ScalarFunction { udf, inputs }) =
                            child.as_ref()
                            && udf.as_ref().type_id() == TypeId::of::<UrlUpload>()
                        {
                            changed = true;

                            // Split and save child expression
                            // Child may not have an alias, so we need to generate a new one
                            // TODO: Remove with ordinals
                            let child_name = format!("id-{}", uuid::Uuid::new_v4());

                            let args: UrlUploadArgs<ExprRef> = inputs.clone().try_into()?;
                            split_exprs.push(SplitExpr::UrlUpload {
                                child_name: child_name.clone(),
                                args,
                            });

                            new_children[idx] = resolved_col(child_name);
                        }
                    }

                    if changed {
                        let expr = e.with_new_children(new_children);
                        return Ok(Transformed::yes(Arc::new(expr)));
                    } else {
                        return Ok(Transformed::no(e));
                    }
                }

                Ok(Transformed::no(e))
            })?;

            // Push the top level expression that was changed
            split_exprs.push(SplitExpr::Passthrough(res.data));
            all_split_exprs.push(split_exprs);
        }

        // In this case, none of the projection columns were split or changed, so we can just continue
        if all_split_exprs.iter().all(|x| x.len() == 1) {
            return Ok(Transformed::no(plan));
        }

        // Create new Project nodes. There will be as many Project nodes as there are
        // maximum # of split expressions for one of the original projection columns
        let max_projections = all_split_exprs.iter().map(|x| x.len()).max().unwrap_or(1);

        // Construct new Project nodes in the following way:
        // Original: Project(input, [e1, e2, e3])
        // Split: [e1, e2, e3] -> [[e11, e12, e13], [e21], [e31, e32]]
        // New:
        //  - Project(input, [e11, e21, e31])
        //  - Project(input, [e12, passthrough, e32])
        //  - Project(input, [e13, passthrough, passthrough])
        // Passthrough means just passing the original column through unchanged

        let mut last_child = input.clone();
        let input_cols = input
            .schema()
            .field_names()
            .map(Arc::from)
            .collect::<Vec<Arc<str>>>();

        for i in 0..max_projections {
            let mut out_names = HashSet::new();
            let mut out_exprs = vec![];

            for split in &all_split_exprs {
                let expr = split.get(i).cloned().unwrap_or_else(|| {
                    let passthrough = split.last().unwrap();
                    let passthrough_name = match passthrough {
                        SplitExpr::Passthrough(expr) => expr.name(),
                        SplitExpr::UrlDownload { child_name, .. } => child_name.as_str(),
                        SplitExpr::UrlUpload { child_name, .. } => child_name.as_str(),
                    };
                    SplitExpr::Passthrough(resolved_col(passthrough_name))
                });

                match expr {
                    SplitExpr::Passthrough(expr) => {
                        out_names.insert(expr.name().to_string());
                        out_exprs.push(expr);
                    }
                    SplitExpr::UrlDownload { child_name, args } => {
                        out_names.insert(child_name.clone());
                        out_exprs.push(resolved_col(child_name.clone()));
                        last_child = Arc::new(LogicalPlan::UrlDownload(UrlDownloadOp::new(
                            last_child, args, child_name,
                        )));
                    }
                    SplitExpr::UrlUpload { child_name, args } => {
                        out_names.insert(child_name.clone());
                        out_exprs.push(resolved_col(child_name.clone()));
                        last_child = Arc::new(LogicalPlan::UrlUpload(UrlUploadOp::new(
                            last_child, args, child_name,
                        )));
                    }
                }
            }

            for name in &input_cols {
                if !out_names.contains(name.as_ref()) {
                    out_names.insert(name.to_string());
                    out_exprs.push(resolved_col(name.clone()));
                }
            }

            last_child = Arc::new(LogicalPlan::Project(
                Project::try_new(last_child, out_exprs).unwrap(),
            ));
        }

        // Only expose the columns that are in the original projection, not the inputs
        let last_fields = last_child
            .schema()
            .field_names()
            .take(projection.len())
            // Ensure that the output column names match the original projection
            .zip(projected_schema.field_names())
            .map(|c| resolved_col(Arc::from(c.0)).alias(Arc::from(c.1)))
            .collect_vec();

        last_child = Arc::new(LogicalPlan::Project(
            Project::try_new(last_child, last_fields).unwrap(),
        ));

        Ok(Transformed::yes(last_child))
    }
}

#[cfg(test)]
mod tests {

    use common_scan_info::Pushdowns;
    use daft_dsl::{lit, Column, ExprRef, ResolvedColumn};
    use daft_functions_binary::{BinaryConcat, BinaryDecode, Codec};
    use daft_functions_uri::download::UrlDownload;
    use daft_functions_utf8::{capitalize, lower, Capitalize};
    use daft_schema::{dtype::DataType, field::Field};

    use super::*;
    use crate::test::{dummy_scan_node_with_pushdowns, dummy_scan_operator};

    #[test]
    fn test_noop() -> DaftResult<()> {
        // Test when there is an unrelated project

        let plan = dummy_scan_node_with_pushdowns(
            dummy_scan_operator(vec![Field::new("name", DataType::Utf8)]),
            Pushdowns::default(),
        )
        .with_columns(vec![capitalize(resolved_col("name"))])
        .unwrap()
        .build();

        let optimizer = SplitGranularProjection::new();
        let new_plan = optimizer.try_optimize(plan.clone())?;

        assert!(!new_plan.transformed);
        assert_eq!(new_plan.data.as_ref(), plan.as_ref());
        Ok(())
    }

    #[test]
    fn test_noop_with_url() -> DaftResult<()> {
        // Test when there is an already isolated project expression

        let plan = dummy_scan_node_with_pushdowns(
            dummy_scan_operator(vec![Field::new("url", DataType::Utf8)]),
            Pushdowns::default(),
        )
        .with_columns(vec![BuiltinScalarFn::new(
            UrlDownload,
            vec![resolved_col("url")],
        )
        .into()])
        .unwrap()
        .build();

        let optimizer = SplitGranularProjection::new();
        let new_plan = optimizer.try_optimize(plan.clone())?;

        assert!(!new_plan.transformed);
        assert_eq!(new_plan.data.as_ref(), plan.as_ref());
        Ok(())
    }

    #[test]
    fn test_split_top() -> DaftResult<()> {
        // Test an actual split
        let plan = dummy_scan_node_with_pushdowns(
            dummy_scan_operator(vec![
                Field::new("name", DataType::Utf8),
                Field::new("url", DataType::Utf8),
            ]),
            Pushdowns::default(),
        )
        .select(vec![
            ExprRef::from(BuiltinScalarFn::new(
                BinaryDecode,
                vec![
                    BuiltinScalarFn::new(UrlDownload, vec![resolved_col("url")]).into(),
                    lit(Codec::Utf8),
                ],
            ))
            .alias("url_data"),
            lower(Expr::Column(Column::Resolved(ResolvedColumn::Basic("name".into()))).arced())
                .alias("name_lower"),
        ])
        .unwrap()
        .build();

        let optimizer = SplitGranularProjection::new();
        let new_plan = optimizer.try_optimize(plan)?;
        assert!(new_plan.transformed);

        assert!(matches!(new_plan.data.as_ref(), LogicalPlan::Project(_)));
        let LogicalPlan::Project(column_prune_project) = new_plan.data.as_ref() else {
            panic!("Expected top project for column pruning");
        };
        assert_eq!(column_prune_project.projection.len(), 2);
        assert_eq!(column_prune_project.projection[0].name(), "url_data");
        assert_eq!(column_prune_project.projection[1].name(), "name_lower");
        assert!(matches!(
            column_prune_project.input.as_ref(),
            LogicalPlan::Project(_)
        ));

        let LogicalPlan::Project(top_project) = column_prune_project.input.as_ref() else {
            panic!("Expected top level project");
        };
        assert_eq!(top_project.projection.len(), 4);
        assert!(matches!(
            top_project.projection[0].as_ref(),
            Expr::Alias(..)
        ));
        let Expr::Alias(func, ..) = top_project.projection[0].as_ref() else {
            panic!("Expected alias");
        };
        assert!(matches!(
            func.as_ref(),
            Expr::ScalarFn(ScalarFn::Builtin(BuiltinScalarFn { udf, .. })) if udf.as_ref().type_id() == TypeId::of::<BinaryDecode>()
        ));

        // Check that the top level project has a single child, which is a project
        assert!(matches!(
            top_project.input.as_ref(),
            LogicalPlan::Project(_)
        ));
        let LogicalPlan::Project(bottom_project) = top_project.input.as_ref() else {
            panic!("Expected middle level project");
        };
        assert_eq!(bottom_project.projection.len(), 4);
        assert!(matches!(
            bottom_project.projection[0].as_ref(),
            Expr::Alias(..)
        ));
        let Expr::Alias(func, ..) = bottom_project.projection[0].as_ref() else {
            panic!("Expected alias");
        };
        assert!(matches!(
            func.as_ref(),
            Expr::ScalarFn(ScalarFn::Builtin(BuiltinScalarFn { udf, .. })) if udf.as_ref().type_id() == TypeId::of::<UrlDownload>()
        ));

        // Check that the bottom level project has a single child, which is a source node
        assert!(matches!(
            bottom_project.input.as_ref(),
            LogicalPlan::Source(_)
        ));

        Ok(())
    }

    #[test]
    fn test_split_both() -> DaftResult<()> {
        // Test an actual split
        let plan = dummy_scan_node_with_pushdowns(
            dummy_scan_operator(vec![
                Field::new("name", DataType::Utf8),
                Field::new("url", DataType::Utf8),
                Field::new("extra", DataType::Binary),
            ]),
            Pushdowns::default(),
        )
        .select(vec![
            ExprRef::from(BuiltinScalarFn::new(
                BinaryConcat,
                vec![
                    BuiltinScalarFn::new(UrlDownload, vec![capitalize(resolved_col("url"))]).into(),
                    resolved_col("extra"),
                ],
            ))
            .alias("url_data"),
            lower(Expr::Column(Column::Resolved(ResolvedColumn::Basic("name".into()))).arced())
                .alias("name_lower"),
        ])
        .unwrap()
        .build();

        let optimizer = SplitGranularProjection::new();
        let new_plan = optimizer.try_optimize(plan)?;
        assert!(new_plan.transformed);

        assert!(matches!(new_plan.data.as_ref(), LogicalPlan::Project(_)));
        let LogicalPlan::Project(column_prune_project) = new_plan.data.as_ref() else {
            panic!("Expected top project for column pruning");
        };
        assert_eq!(column_prune_project.projection.len(), 2);
        assert_eq!(column_prune_project.projection[0].name(), "url_data");
        assert_eq!(column_prune_project.projection[1].name(), "name_lower");
        assert!(matches!(
            column_prune_project.input.as_ref(),
            LogicalPlan::Project(_)
        ));

        let LogicalPlan::Project(top_project) = column_prune_project.input.as_ref() else {
            panic!("Expected top level project");
        };
        assert_eq!(top_project.projection.len(), 5);
        assert!(matches!(
            top_project.projection[0].as_ref(),
            Expr::Alias(..)
        ));
        let Expr::Alias(func, ..) = top_project.projection[0].as_ref() else {
            panic!("Expected alias");
        };
        assert!(matches!(
            func.as_ref(),
            Expr::ScalarFn(ScalarFn::Builtin(BuiltinScalarFn { udf, .. })) if udf.as_ref().type_id() == TypeId::of::<BinaryConcat>()
        ));

        // Check that the top level project has a single child, which is a project
        assert!(matches!(
            top_project.input.as_ref(),
            LogicalPlan::Project(_)
        ));
        let LogicalPlan::Project(middle_project) = top_project.input.as_ref() else {
            panic!("Expected middle level project");
        };
        assert_eq!(middle_project.projection.len(), 5);
        assert!(matches!(
            middle_project.projection[0].as_ref(),
            Expr::Alias(..)
        ));
        let Expr::Alias(func, ..) = middle_project.projection[0].as_ref() else {
            panic!("Expected alias");
        };
        assert!(matches!(
            func.as_ref(),
            Expr::ScalarFn(ScalarFn::Builtin(BuiltinScalarFn { udf, .. })) if udf.as_ref().type_id() == TypeId::of::<UrlDownload>()
        ));

        // Check that the middle level project has a single child, which is a project
        assert!(matches!(
            middle_project.input.as_ref(),
            LogicalPlan::Project(_)
        ));
        let LogicalPlan::Project(bottom_project) = middle_project.input.as_ref() else {
            panic!("Expected bottom level project");
        };
        assert_eq!(bottom_project.projection.len(), 5);
        assert!(matches!(
            bottom_project.projection[0].as_ref(),
            Expr::Alias(..)
        ));
        let Expr::Alias(func, ..) = bottom_project.projection[0].as_ref() else {
            panic!("Expected alias");
        };
        assert!(matches!(
            func.as_ref(),
            Expr::ScalarFn(ScalarFn::Builtin(BuiltinScalarFn { udf, .. })) if udf.as_ref().type_id() == TypeId::of::<Capitalize>()
        ));

        // Check that the bottom level project has a single child, which is a source node
        assert!(matches!(
            bottom_project.input.as_ref(),
            LogicalPlan::Source(_)
        ));

        Ok(())
    }

    // TODO: Add test for UDFs, can't create a fake one for testing
}<|MERGE_RESOLUTION|>--- conflicted
+++ resolved
@@ -2,18 +2,13 @@
 
 use common_error::DaftResult;
 use common_treenode::{Transformed, TreeNode};
-<<<<<<< HEAD
-use daft_dsl::{functions::ScalarFunction, resolved_col, Expr, ExprRef};
+use daft_dsl::{
+    functions::{scalar::ScalarFn, BuiltinScalarFn},
+    resolved_col, Expr, ExprRef,
+};
 use daft_functions_uri::{
     download::UrlDownload, upload::UrlUpload, UrlDownloadArgs, UrlUploadArgs,
 };
-=======
-use daft_dsl::{
-    functions::{scalar::ScalarFn, BuiltinScalarFn},
-    resolved_col, Expr,
-};
-use daft_functions_uri::download::UrlDownload;
->>>>>>> 296a129b
 use itertools::Itertools;
 
 use super::OptimizerRule;
@@ -65,15 +60,9 @@
     }
 
     fn requires_granular_morsel_sizing(expr: &Expr) -> bool {
-        // TODO: Add Python UDFs as well, but need to handle multiple args better
-        // As well as good testing
         matches!(
             expr,
-<<<<<<< HEAD
-            Expr::ScalarFunction(ScalarFunction { udf, .. }) if udf.as_ref().type_id() == TypeId::of::<UrlDownload>() || udf.as_ref().type_id() == TypeId::of::<UrlUpload>()
-=======
-            Expr::ScalarFn(ScalarFn::Builtin(BuiltinScalarFn { udf, .. })) if udf.as_ref().type_id() == TypeId::of::<UrlDownload>()
->>>>>>> 296a129b
+            Expr::ScalarFn(ScalarFn::Builtin(BuiltinScalarFn { udf, .. })) if udf.as_ref().type_id() == TypeId::of::<UrlDownload>() || udf.as_ref().type_id() == TypeId::of::<UrlUpload>()
         )
     }
 
@@ -140,7 +129,8 @@
                     let mut changed = false;
 
                     for (idx, child) in e.children().iter().enumerate() {
-                        if let Expr::ScalarFunction(ScalarFunction { udf, inputs }) = child.as_ref()
+                        if let Expr::ScalarFn(ScalarFn::Builtin(BuiltinScalarFn { udf, inputs })) =
+                            child.as_ref()
                             && udf.as_ref().type_id() == TypeId::of::<UrlDownload>()
                         {
                             changed = true;
@@ -157,8 +147,10 @@
                             });
 
                             new_children[idx] = resolved_col(child_name);
-                        } else if let Expr::ScalarFunction(ScalarFunction { udf, inputs }) =
-                            child.as_ref()
+                        } else if let Expr::ScalarFn(ScalarFn::Builtin(BuiltinScalarFn {
+                            udf,
+                            inputs,
+                        })) = child.as_ref()
                             && udf.as_ref().type_id() == TypeId::of::<UrlUpload>()
                         {
                             changed = true;
