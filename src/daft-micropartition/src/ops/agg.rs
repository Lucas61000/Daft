--- conflicted
+++ resolved
@@ -11,13 +11,8 @@
 
         let tables = self.concat_or_get(io_stats)?;
 
-<<<<<<< HEAD
-        match tables.as_slice() {
-            [] => {
-=======
         match tables {
             None => {
->>>>>>> 296a129b
                 let empty_table = RecordBatch::empty(Some(self.schema.clone()));
                 let agged = empty_table.agg(to_agg, group_by)?;
                 Ok(Self::new_loaded(
@@ -47,13 +42,8 @@
         let io_stats = IOStatsContext::new("MicroPartition::dedup");
         let tables = self.concat_or_get(io_stats)?;
 
-<<<<<<< HEAD
-        match tables.as_slice() {
-            [] => {
-=======
         match tables {
             None => {
->>>>>>> 296a129b
                 let empty_table = RecordBatch::empty(Some(self.schema.clone()));
                 Ok(Self::new_loaded(
                     empty_table.schema.clone(),
