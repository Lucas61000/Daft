use std::sync::Arc;

use common_error::DaftResult;
use daft_core::{
    prelude::{DataType, Field, Schema, UInt64Array, UInt8Array, Utf8Array},
    series::IntoSeries,
};
use daft_micropartition::MicroPartition;
use daft_recordbatch::RecordBatch;

use crate::{
    FileWriter, TargetFileSizeWriterFactory, TargetInMemorySizeBytesCalculator, WriterFactory,
<<<<<<< HEAD
=======
    RETURN_PATHS_COLUMN_NAME,
>>>>>>> f27ce520
};

pub struct DummyWriterFactory;

impl WriterFactory for DummyWriterFactory {
    type Input = Arc<MicroPartition>;
    type Result = Option<RecordBatch>;

    fn create_writer(
        &self,
        file_idx: usize,
        partition_values: Option<&RecordBatch>,
    ) -> DaftResult<Box<dyn FileWriter<Input = Self::Input, Result = Self::Result>>> {
        Ok(Box::new(DummyWriter {
            file_idx: file_idx.to_string(),
            partition_values: partition_values.cloned(),
            write_count: 0,
            byte_count: 0,
        })
            as Box<
                dyn FileWriter<Input = Self::Input, Result = Self::Result>,
            >)
    }
}

pub struct DummyWriter {
    pub file_idx: String,
    pub partition_values: Option<RecordBatch>,
    pub write_count: usize,
    pub byte_count: usize,
}

impl FileWriter for DummyWriter {
    type Input = Arc<MicroPartition>;
    type Result = Option<RecordBatch>;

    fn write(&mut self, input: Self::Input) -> DaftResult<usize> {
        self.write_count += 1;
        let size_bytes = input.size_bytes()?.unwrap();
        self.byte_count += size_bytes;
        Ok(size_bytes)
    }

    fn bytes_written(&self) -> usize {
        self.byte_count
    }

    fn bytes_per_file(&self) -> Vec<usize> {
        vec![self.byte_count]
    }

    fn close(&mut self) -> DaftResult<Self::Result> {
        let path_series = Utf8Array::from_values(
            RETURN_PATHS_COLUMN_NAME,
            std::iter::once(self.file_idx.clone()),
        )
        .into_series();
        let write_count_series =
            UInt64Array::from_values("write_count", std::iter::once(self.write_count as u64))
                .into_series();
        let path_table = RecordBatch::new_unchecked(
            Schema::new(vec![
                path_series.field().clone(),
                write_count_series.field().clone(),
            ])
            .unwrap(),
            vec![path_series.into(), write_count_series.into()],
            1,
        );
        if let Some(partition_values) = self.partition_values.take() {
            let unioned = path_table.union(&partition_values)?;
            Ok(Some(unioned))
        } else {
            Ok(Some(path_table))
        }
    }
}

pub struct FailingWriterFactory {
    pub fail_on_write: bool,
    pub fail_on_close: bool,
}

impl FailingWriterFactory {
    pub fn new_fail_on_write() -> Self {
        Self {
            fail_on_write: true,
            fail_on_close: false,
        }
    }

    pub fn new_fail_on_close() -> Self {
        Self {
            fail_on_write: false,
            fail_on_close: true,
        }
    }
}

impl WriterFactory for FailingWriterFactory {
    type Input = Arc<MicroPartition>;
    type Result = Option<RecordBatch>;

    fn create_writer(
        &self,
        file_idx: usize,
        partition_values: Option<&RecordBatch>,
    ) -> DaftResult<Box<dyn FileWriter<Input = Self::Input, Result = Self::Result>>> {
        Ok(Box::new(FailingWriter {
            file_idx: file_idx.to_string(),
            partition_values: partition_values.cloned(),
            write_count: 0,
            byte_count: 0,
            fail_on_write: self.fail_on_write,
            fail_on_close: self.fail_on_close,
        })
            as Box<
                dyn FileWriter<Input = Self::Input, Result = Self::Result>,
            >)
    }
}

pub struct FailingWriter {
    pub file_idx: String,
    pub partition_values: Option<RecordBatch>,
    pub write_count: usize,
    pub byte_count: usize,
    pub fail_on_write: bool,
    pub fail_on_close: bool,
}

impl FileWriter for FailingWriter {
    type Input = Arc<MicroPartition>;
    type Result = Option<RecordBatch>;

    fn write(&mut self, input: Self::Input) -> DaftResult<usize> {
        if self.fail_on_write {
            return Err(common_error::DaftError::ValueError(
                "Intentional failure in FailingWriter::write".to_string(),
            ));
        }

        self.write_count += 1;
        let size_bytes = input.size_bytes()?.unwrap();
        self.byte_count += size_bytes;
        Ok(size_bytes)
    }

    fn bytes_written(&self) -> usize {
        self.byte_count
    }

    fn bytes_per_file(&self) -> Vec<usize> {
        vec![self.byte_count]
    }

    fn close(&mut self) -> DaftResult<Self::Result> {
        if self.fail_on_close {
            return Err(common_error::DaftError::ValueError(
                "Intentional failure in FailingWriter::close".to_string(),
            ));
        }

        // Same behavior as DummyWriter when not failing
        let path_series = Utf8Array::from_values(
            RETURN_PATHS_COLUMN_NAME,
            std::iter::once(self.file_idx.clone()),
        )
        .into_series();
        let write_count_series =
            UInt64Array::from_values("write_count", std::iter::once(self.write_count as u64))
                .into_series();
        let path_table = RecordBatch::new_unchecked(
            Schema::new(vec![
                path_series.field().clone(),
                write_count_series.field().clone(),
            ])
            .unwrap(),
            vec![path_series.into(), write_count_series.into()],
            1,
        );
        if let Some(partition_values) = self.partition_values.take() {
            let unioned = path_table.union(&partition_values)?;
            Ok(Some(unioned))
        } else {
            Ok(Some(path_table))
        }
    }
}

<<<<<<< HEAD
pub struct FailingWriterFactory {
    pub fail_on_write: bool,
    pub fail_on_close: bool,
}

impl FailingWriterFactory {
    pub fn new_fail_on_write() -> Self {
        Self {
            fail_on_write: true,
            fail_on_close: false,
        }
    }

    pub fn new_fail_on_close() -> Self {
        Self {
            fail_on_write: false,
            fail_on_close: true,
        }
    }
}

impl WriterFactory for FailingWriterFactory {
    type Input = Arc<MicroPartition>;
    type Result = Option<RecordBatch>;

    fn create_writer(
        &self,
        file_idx: usize,
        partition_values: Option<&RecordBatch>,
    ) -> DaftResult<Box<dyn FileWriter<Input = Self::Input, Result = Self::Result>>> {
        Ok(Box::new(FailingWriter {
            file_idx: file_idx.to_string(),
            partition_values: partition_values.cloned(),
            write_count: 0,
            byte_count: 0,
            fail_on_write: self.fail_on_write,
            fail_on_close: self.fail_on_close,
        })
            as Box<
                dyn FileWriter<Input = Self::Input, Result = Self::Result>,
            >)
    }
}

pub struct FailingWriter {
    pub file_idx: String,
    pub partition_values: Option<RecordBatch>,
    pub write_count: usize,
    pub byte_count: usize,
    pub fail_on_write: bool,
    pub fail_on_close: bool,
}

impl FileWriter for FailingWriter {
    type Input = Arc<MicroPartition>;
    type Result = Option<RecordBatch>;

    fn write(&mut self, input: Self::Input) -> DaftResult<usize> {
        if self.fail_on_write {
            return Err(common_error::DaftError::ValueError(
                "Intentional failure in FailingWriter::write".to_string(),
            ));
        }

        self.write_count += 1;
        let size_bytes = input.size_bytes()?.unwrap();
        self.byte_count += size_bytes;
        Ok(size_bytes)
    }

    fn bytes_written(&self) -> usize {
        self.byte_count
    }

    fn bytes_per_file(&self) -> Vec<usize> {
        vec![self.byte_count]
    }

    fn close(&mut self) -> DaftResult<Self::Result> {
        if self.fail_on_close {
            return Err(common_error::DaftError::ValueError(
                "Intentional failure in FailingWriter::close".to_string(),
            ));
        }

        // Same behavior as DummyWriter when not failing
        let path_series =
            Utf8Array::from_values("path", std::iter::once(self.file_idx.clone())).into_series();
        let write_count_series =
            UInt64Array::from_values("write_count", std::iter::once(self.write_count as u64))
                .into_series();
        let path_table = RecordBatch::new_unchecked(
            Schema::new(vec![
                path_series.field().clone(),
                write_count_series.field().clone(),
            ])
            .unwrap(),
            vec![path_series.into(), write_count_series.into()],
            1,
        );
        if let Some(partition_values) = self.partition_values.take() {
            let unioned = path_table.union(&partition_values)?;
            Ok(Some(unioned))
        } else {
            Ok(Some(path_table))
        }
    }
}

=======
>>>>>>> f27ce520
pub fn make_dummy_target_file_size_writer_factory(
    target_size_bytes: usize,
    initial_inflation_factor: f64,
    factory: Arc<dyn WriterFactory<Input = Arc<MicroPartition>, Result = Option<RecordBatch>>>,
) -> Arc<dyn WriterFactory<Input = Arc<MicroPartition>, Result = Vec<RecordBatch>>> {
    let target_file_size_calculator =
        TargetInMemorySizeBytesCalculator::new(target_size_bytes, initial_inflation_factor);
    Arc::new(TargetFileSizeWriterFactory::new(
        factory,
        Arc::new(target_file_size_calculator),
    ))
}

pub fn make_dummy_mp(size_bytes: usize) -> Arc<MicroPartition> {
    let range = (0..size_bytes).map(|i| Some(i as u8));
    let series = UInt8Array::from_regular_iter(Field::new("ints", DataType::UInt8), range)
        .unwrap()
        .into_series();
    let schema = Arc::new(Schema::new(vec![series.field().clone()]).unwrap());
    let table = RecordBatch::new_unchecked(schema.clone(), vec![series.into()], size_bytes);
    Arc::new(MicroPartition::new_loaded(
        schema.into(),
        vec![table].into(),
        None,
    ))
}<|MERGE_RESOLUTION|>--- conflicted
+++ resolved
@@ -10,10 +10,7 @@
 
 use crate::{
     FileWriter, TargetFileSizeWriterFactory, TargetInMemorySizeBytesCalculator, WriterFactory,
-<<<<<<< HEAD
-=======
     RETURN_PATHS_COLUMN_NAME,
->>>>>>> f27ce520
 };
 
 pub struct DummyWriterFactory;
@@ -204,118 +201,6 @@
     }
 }
 
-<<<<<<< HEAD
-pub struct FailingWriterFactory {
-    pub fail_on_write: bool,
-    pub fail_on_close: bool,
-}
-
-impl FailingWriterFactory {
-    pub fn new_fail_on_write() -> Self {
-        Self {
-            fail_on_write: true,
-            fail_on_close: false,
-        }
-    }
-
-    pub fn new_fail_on_close() -> Self {
-        Self {
-            fail_on_write: false,
-            fail_on_close: true,
-        }
-    }
-}
-
-impl WriterFactory for FailingWriterFactory {
-    type Input = Arc<MicroPartition>;
-    type Result = Option<RecordBatch>;
-
-    fn create_writer(
-        &self,
-        file_idx: usize,
-        partition_values: Option<&RecordBatch>,
-    ) -> DaftResult<Box<dyn FileWriter<Input = Self::Input, Result = Self::Result>>> {
-        Ok(Box::new(FailingWriter {
-            file_idx: file_idx.to_string(),
-            partition_values: partition_values.cloned(),
-            write_count: 0,
-            byte_count: 0,
-            fail_on_write: self.fail_on_write,
-            fail_on_close: self.fail_on_close,
-        })
-            as Box<
-                dyn FileWriter<Input = Self::Input, Result = Self::Result>,
-            >)
-    }
-}
-
-pub struct FailingWriter {
-    pub file_idx: String,
-    pub partition_values: Option<RecordBatch>,
-    pub write_count: usize,
-    pub byte_count: usize,
-    pub fail_on_write: bool,
-    pub fail_on_close: bool,
-}
-
-impl FileWriter for FailingWriter {
-    type Input = Arc<MicroPartition>;
-    type Result = Option<RecordBatch>;
-
-    fn write(&mut self, input: Self::Input) -> DaftResult<usize> {
-        if self.fail_on_write {
-            return Err(common_error::DaftError::ValueError(
-                "Intentional failure in FailingWriter::write".to_string(),
-            ));
-        }
-
-        self.write_count += 1;
-        let size_bytes = input.size_bytes()?.unwrap();
-        self.byte_count += size_bytes;
-        Ok(size_bytes)
-    }
-
-    fn bytes_written(&self) -> usize {
-        self.byte_count
-    }
-
-    fn bytes_per_file(&self) -> Vec<usize> {
-        vec![self.byte_count]
-    }
-
-    fn close(&mut self) -> DaftResult<Self::Result> {
-        if self.fail_on_close {
-            return Err(common_error::DaftError::ValueError(
-                "Intentional failure in FailingWriter::close".to_string(),
-            ));
-        }
-
-        // Same behavior as DummyWriter when not failing
-        let path_series =
-            Utf8Array::from_values("path", std::iter::once(self.file_idx.clone())).into_series();
-        let write_count_series =
-            UInt64Array::from_values("write_count", std::iter::once(self.write_count as u64))
-                .into_series();
-        let path_table = RecordBatch::new_unchecked(
-            Schema::new(vec![
-                path_series.field().clone(),
-                write_count_series.field().clone(),
-            ])
-            .unwrap(),
-            vec![path_series.into(), write_count_series.into()],
-            1,
-        );
-        if let Some(partition_values) = self.partition_values.take() {
-            let unioned = path_table.union(&partition_values)?;
-            Ok(Some(unioned))
-        } else {
-            Ok(Some(path_table))
-        }
-    }
-}
-
-=======
->>>>>>> f27ce520
 pub fn make_dummy_target_file_size_writer_factory(
     target_size_bytes: usize,
     initial_inflation_factor: f64,
