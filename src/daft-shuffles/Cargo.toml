--- conflicted
+++ resolved
@@ -1,11 +1,8 @@
 [dependencies]
-<<<<<<< HEAD
 arrow-flight = "54.2.1"
 arrow-ipc = "54.2.1"
 arrow2 = {workspace = true, features = ["arrow", "io_flight", "io_ipc_read_async"]}
-=======
 async-channel = "2.3.1"
->>>>>>> 10d18673
 common-error = {path = "../common/error", default-features = false}
 common-runtime = {path = "../common/runtime", default-features = false}
 daft-core = {path = "../daft-core", default-features = false}
