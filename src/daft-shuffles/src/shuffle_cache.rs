--- conflicted
+++ resolved
@@ -7,12 +7,8 @@
 use daft_micropartition::MicroPartition;
 use daft_recordbatch::RecordBatch;
 use daft_schema::schema::SchemaRef;
-<<<<<<< HEAD
-use daft_writers::{make_ipc_writer, FileWriter};
+use daft_writers::{make_ipc_writer, FileWriter, RETURN_PATHS_COLUMN_NAME};
 use itertools::Itertools;
-=======
-use daft_writers::{make_ipc_writer, FileWriter, RETURN_PATHS_COLUMN_NAME};
->>>>>>> f27ce520
 use tokio::sync::Mutex;
 
 // Single threaded runtime used for shuffle cache tasks, e.g. partitioner and writer tasks
@@ -31,7 +27,6 @@
     })
 }
 
-<<<<<<< HEAD
 fn get_shuffle_dirs(
     shuffle_dirs: &[String],
     node_id: &str,
@@ -53,17 +48,12 @@
     format!("{}/partition_{}", dir, partition_idx)
 }
 
-=======
->>>>>>> f27ce520
 // Result of a writer task
 struct WriterTaskResult {
     schema: Option<SchemaRef>,
     bytes_per_file: Vec<usize>,
-<<<<<<< HEAD
     total_rows_written: usize,
     total_bytes_written: usize,
-=======
->>>>>>> f27ce520
     file_paths: Vec<String>,
 }
 type WriterTask = RuntimeTask<DaftResult<WriterTaskResult>>;
@@ -77,10 +67,7 @@
 
 pub struct InProgressShuffleCache {
     state: Mutex<InProgressShuffleCacheState>,
-<<<<<<< HEAD
     shuffle_dirs: Vec<String>,
-=======
->>>>>>> f27ce520
     partitioner_sender_weak: async_channel::WeakSender<Arc<MicroPartition>>,
 }
 
@@ -88,22 +75,15 @@
     pub fn try_new(
         num_partitions: usize,
         dirs: &[String],
-<<<<<<< HEAD
         node_id: String,
         shuffle_stage_id: usize,
-=======
->>>>>>> f27ce520
         target_filesize: usize,
         compression: Option<&str>,
         partition_by: Option<Vec<ExprRef>>,
     ) -> DaftResult<Self> {
         // Create the directories
-<<<<<<< HEAD
         let shuffle_dirs = get_shuffle_dirs(dirs, &node_id, shuffle_stage_id);
         for dir in shuffle_dirs.iter() {
-=======
-        for dir in dirs {
->>>>>>> f27ce520
             // Check that the dir is a file
             let (source_type, _) = parse_url(dir)?;
             if source_type != SourceType::File {
@@ -123,12 +103,7 @@
         // Create the partition writers
         let mut writers = Vec::with_capacity(num_partitions);
         for partition_idx in 0..num_partitions {
-<<<<<<< HEAD
             let partition_dir = get_partition_dir(&shuffle_dirs, partition_idx);
-=======
-            let dir = &dirs[partition_idx % dirs.len()];
-            let partition_dir = format!("{}/partition_{}", dir, partition_idx);
->>>>>>> f27ce520
             std::fs::create_dir_all(&partition_dir)?;
 
             let writer = make_ipc_writer(&partition_dir, target_filesize, compression)?;
@@ -136,21 +111,14 @@
         }
 
         // Create the InProgressShuffleCache with the writers
-<<<<<<< HEAD
         Self::try_new_with_writers(writers, num_partitions, partition_by, shuffle_dirs)
-=======
-        Self::try_new_with_writers(writers, num_partitions, partition_by)
->>>>>>> f27ce520
     }
 
     fn try_new_with_writers(
         writers: Vec<Box<dyn FileWriter<Input = Arc<MicroPartition>, Result = Vec<RecordBatch>>>>,
         num_partitions: usize,
         partition_by: Option<Vec<ExprRef>>,
-<<<<<<< HEAD
         shuffle_dirs: Vec<String>,
-=======
->>>>>>> f27ce520
     ) -> DaftResult<Self> {
         let num_cpus = std::thread::available_parallelism().unwrap().get();
 
@@ -195,10 +163,7 @@
                 error: None,
             }),
             partitioner_sender_weak: weak_partitioner_sender,
-<<<<<<< HEAD
             shuffle_dirs,
-=======
->>>>>>> f27ce520
         })
     }
 
@@ -215,14 +180,9 @@
                     .map(|partition| partitioner_sender.send(partition));
 
                 // If any send fails, the receiver is dropped, so we need to close the shuffle cache to get the error
-<<<<<<< HEAD
-                if futures::future::try_join_all(send_futures).await.is_err() {
-                    self.close().await?;
-=======
                 if let Err(e) = futures::future::try_join_all(send_futures).await {
                     self.close().await?;
                     return Err(DaftError::InternalError(e.to_string()));
->>>>>>> f27ce520
                 }
             }
             None => {
@@ -261,7 +221,6 @@
             .unwrap_or_else(|| {
                 panic!("No schema found in shuffle cache, this should never happen")
             });
-<<<<<<< HEAD
         let (
             bytes_per_file_per_partition,
             file_paths_per_partition,
@@ -278,12 +237,6 @@
                 )
             })
             .multiunzip();
-=======
-        let (bytes_per_file_per_partition, file_paths_per_partition) = writer_results
-            .into_iter()
-            .map(|result| (result.bytes_per_file, result.file_paths))
-            .unzip();
->>>>>>> f27ce520
         Ok(ShuffleCache::new(
             schema,
             bytes_per_file_per_partition,
@@ -360,20 +313,14 @@
 ) -> DaftResult<WriterTaskResult> {
     let compute_runtime = get_compute_runtime();
     let mut schema = None;
-<<<<<<< HEAD
     let mut total_rows_written = 0;
     let mut total_bytes_written = 0;
-=======
->>>>>>> f27ce520
     while let Ok(partition) = rx.recv().await {
         if schema.is_none() {
             schema = Some(partition.schema().clone());
         }
-<<<<<<< HEAD
         total_rows_written += partition.len();
         total_bytes_written += partition.size_bytes()?.expect("size_bytes should be Some");
-=======
->>>>>>> f27ce520
         writer = compute_runtime
             .spawn(async move {
                 writer.write(partition)?;
@@ -389,11 +336,7 @@
             assert!(file_path_table.num_columns() > 0);
             assert!(file_path_table.num_rows() == 1);
             let path = file_path_table
-<<<<<<< HEAD
-                .get_column("path")?
-=======
                 .get_column(RETURN_PATHS_COLUMN_NAME)?
->>>>>>> f27ce520
                 .utf8()?
                 .get(0)
                 .expect("path column should have one path");
@@ -406,11 +349,8 @@
     Ok(WriterTaskResult {
         schema,
         bytes_per_file,
-<<<<<<< HEAD
         total_rows_written,
         total_bytes_written,
-=======
->>>>>>> f27ce520
         file_paths,
     })
 }
@@ -579,6 +519,50 @@
         Ok(())
     }
 
+    #[tokio::test]
+    async fn test_shuffle_cache_with_empty_partitions() -> DaftResult<()> {
+        let num_partitions = 5;
+        let mut writers = Vec::with_capacity(num_partitions);
+        let dummy_writer_factory = DummyWriterFactory {};
+        let dummy_writer_factory =
+            make_dummy_target_file_size_writer_factory(100, 1.0, Arc::new(dummy_writer_factory));
+        for partition_idx in 0..num_partitions {
+            writers.push(dummy_writer_factory.create_writer(partition_idx, None)?);
+        }
+
+        let partition_by = Some(vec![Expr::Column(Column::Resolved(ResolvedColumn::Basic(
+            "ints".into(),
+        )))
+        .into()]);
+
+        let cache = InProgressShuffleCache::try_new_with_writers(
+            writers,
+            num_partitions,
+            partition_by,
+            vec![],
+        )?;
+
+        // 1000 empty partitions
+        for _ in 0..1000 {
+            cache.push_partitions(vec![make_dummy_mp(0)]).await?;
+        }
+
+        let shuffle_cache = cache.close().await?;
+
+        // Even though we pushed empty partitions, we should still files.
+        assert!(shuffle_cache.schema().names() == vec!["ints"]);
+        assert_eq!(shuffle_cache.file_paths_per_partition.len(), num_partitions);
+        assert!(
+            shuffle_cache
+                .file_paths_per_partition
+                .iter()
+                .all(|paths| paths.len() == 0),
+            "All partitions should have no file paths: {:?}",
+            shuffle_cache.file_paths_per_partition
+        );
+
+        Ok(())
+    }
     #[tokio::test]
     async fn test_shuffle_cache_with_failing_writer() -> DaftResult<()> {
         // Create failing writers for testing
@@ -712,273 +696,4 @@
 
         Ok(())
     }
-}
-
-#[cfg(test)]
-mod tests {
-    use std::sync::Arc;
-
-    use daft_dsl::{Column, Expr, ResolvedColumn};
-    use daft_writers::test::{
-        make_dummy_mp, make_dummy_target_file_size_writer_factory, DummyWriterFactory,
-        FailingWriterFactory,
-    };
-
-    use super::*;
-
-    #[tokio::test]
-    async fn test_shuffle_cache_basic() -> DaftResult<()> {
-        // Create dummy writers for testing
-        let num_partitions = 1;
-        let mut writers = Vec::with_capacity(num_partitions);
-        let dummy_writer_factory = DummyWriterFactory {};
-        let dummy_writer_factory =
-            make_dummy_target_file_size_writer_factory(100, 1.0, Arc::new(dummy_writer_factory));
-        for partition_idx in 0..num_partitions {
-            writers.push(dummy_writer_factory.create_writer(partition_idx, None)?);
-        }
-
-        // Create the cache with dummy writers
-        let cache = InProgressShuffleCache::try_new_with_writers(
-            writers,
-            num_partitions,
-            None, // No partition by expressions
-        )?;
-
-        // Create and push some partitions
-        let mp1 = make_dummy_mp(100);
-        let mp2 = make_dummy_mp(200);
-
-        cache.push_partitions(vec![mp1, mp2]).await?;
-
-        // Close the cache and verify results
-        let shuffle_cache = cache.close().await?;
-
-        assert_eq!(shuffle_cache.file_paths_per_partition.len(), num_partitions);
-
-        // We should have 3 file paths because we wrote 300 bytes and the target filesize is 100
-        for paths in &shuffle_cache.file_paths_per_partition {
-            assert_eq!(paths.len(), 3);
-        }
-
-        // Check that bytes were distributed
-        let total_bytes: usize = shuffle_cache
-            .bytes_per_file_per_partition
-            .iter()
-            .flat_map(|bytes| bytes.iter())
-            .sum();
-
-        // We should have recorded bytes for our two micropartitions
-        assert!(total_bytes == 300);
-
-        Ok(())
-    }
-
-    #[tokio::test]
-    async fn test_shuffle_cache_with_partition_by() -> DaftResult<()> {
-        // Create dummy writers for testing
-        let num_partitions = 2;
-        let mut writers = Vec::with_capacity(num_partitions);
-        let dummy_writer_factory = DummyWriterFactory {};
-        let dummy_writer_factory =
-            make_dummy_target_file_size_writer_factory(100, 1.0, Arc::new(dummy_writer_factory));
-        for partition_idx in 0..num_partitions {
-            writers.push(dummy_writer_factory.create_writer(partition_idx, None)?);
-        }
-
-        // Create a simple hash partition expression
-        let partition_by = Some(vec![Expr::Column(Column::Resolved(ResolvedColumn::Basic(
-            "ints".into(),
-        )))
-        .into()]);
-
-        // Create the cache with dummy writers
-        let cache =
-            InProgressShuffleCache::try_new_with_writers(writers, num_partitions, partition_by)?;
-
-        // Create and push some partitions
-        let mp = make_dummy_mp(150);
-        let mp2 = make_dummy_mp(350);
-
-        cache.push_partitions(vec![mp, mp2]).await?;
-
-        // Close the cache and verify results
-        let shuffle_cache = cache.close().await?;
-
-        assert_eq!(shuffle_cache.file_paths_per_partition.len(), num_partitions);
-
-        Ok(())
-    }
-
-    #[tokio::test]
-    async fn test_shuffle_cache_with_empty_partitions() -> DaftResult<()> {
-        let num_partitions = 5;
-        let mut writers = Vec::with_capacity(num_partitions);
-        let dummy_writer_factory = DummyWriterFactory {};
-        let dummy_writer_factory =
-            make_dummy_target_file_size_writer_factory(100, 1.0, Arc::new(dummy_writer_factory));
-        for partition_idx in 0..num_partitions {
-            writers.push(dummy_writer_factory.create_writer(partition_idx, None)?);
-        }
-
-        let partition_by = Some(vec![Expr::Column(Column::Resolved(ResolvedColumn::Basic(
-            "ints".into(),
-        )))
-        .into()]);
-
-        let cache =
-            InProgressShuffleCache::try_new_with_writers(writers, num_partitions, partition_by)?;
-
-        // 1000 empty partitions
-        for _ in 0..1000 {
-            cache.push_partitions(vec![make_dummy_mp(0)]).await?;
-        }
-
-        let shuffle_cache = cache.close().await?;
-
-        // Even though we pushed empty partitions, we should still files.
-        assert!(shuffle_cache.schema().names() == vec!["ints"]);
-        assert_eq!(shuffle_cache.file_paths_per_partition.len(), num_partitions);
-        assert!(
-            shuffle_cache
-                .file_paths_per_partition
-                .iter()
-                .all(|paths| paths.len() == 0),
-            "All partitions should have no file paths: {:?}",
-            shuffle_cache.file_paths_per_partition
-        );
-
-        Ok(())
-    }
-    #[tokio::test]
-    async fn test_shuffle_cache_with_failing_writer() -> DaftResult<()> {
-        // Create failing writers for testing
-        let num_partitions = 2;
-        let mut writers = Vec::with_capacity(num_partitions);
-
-        // First writer fails on write
-        let failing_writer_factory = FailingWriterFactory::new_fail_on_write();
-        let failing_writer_factory =
-            make_dummy_target_file_size_writer_factory(100, 1.0, Arc::new(failing_writer_factory));
-        writers.push(failing_writer_factory.create_writer(0, None)?);
-        writers.push(failing_writer_factory.create_writer(1, None)?);
-
-        // Create the cache with writers
-        let cache = InProgressShuffleCache::try_new_with_writers(
-            writers,
-            num_partitions,
-            None, // No partition by expressions
-        )?;
-
-        let mut found_failure = false;
-        // Technically, we can calculate the max number of iterations before failure, based on number of tasks and channel sizes,
-        // but 100 should be good enough based on our testing environment.
-        let num_iterations = 100;
-        for _ in 0..num_iterations {
-            let mp = make_dummy_mp(100);
-            if let Err(err) = cache.push_partitions(vec![mp]).await {
-                // Verify the error message
-                let error_message = err.to_string();
-                assert!(
-                    error_message.contains("Intentional failure in FailingWriter::write"),
-                    "Error message should mention write failure: {}",
-                    error_message
-                );
-                found_failure = true;
-                break;
-            }
-        }
-
-        // Assert that the loop did not complete
-        assert!(
-            found_failure,
-            "Expected failure before completing all pushes, num_iterations: {}",
-            num_iterations
-        );
-
-        // Assert that another push will fail
-        let mp = make_dummy_mp(100);
-        let result = cache.push_partitions(vec![mp]).await;
-        assert!(result.is_err());
-        let error_message = result.unwrap_err().to_string();
-        assert!(
-            error_message.contains("Intentional failure in FailingWriter::write"),
-            "Error message should mention write failure: {}",
-            error_message
-        );
-
-        // Try that closing the cache will fail
-        let result = cache.close().await;
-        assert!(result.is_err());
-        let error_message = result.unwrap_err().to_string();
-        assert!(
-            error_message.contains("Intentional failure in FailingWriter::write"),
-            "Error message should mention write failure: {}",
-            error_message
-        );
-
-        Ok(())
-    }
-
-    #[tokio::test]
-    async fn test_shuffle_cache_with_failing_writer_on_close() -> DaftResult<()> {
-        // Create failing writers for testing
-        let num_partitions = 2;
-        let mut writers = Vec::with_capacity(num_partitions);
-
-        // First writer fails on close
-        let failing_writer_factory = FailingWriterFactory::new_fail_on_close();
-        let failing_writer_factory =
-            make_dummy_target_file_size_writer_factory(100, 1.0, Arc::new(failing_writer_factory));
-        writers.push(failing_writer_factory.create_writer(0, None)?);
-        writers.push(failing_writer_factory.create_writer(1, None)?);
-
-        // Create the cache with writers
-        let cache = InProgressShuffleCache::try_new_with_writers(
-            writers,
-            num_partitions,
-            None, // No partition by expressions
-        )?;
-
-        // Create and push a partition
-        let mp = make_dummy_mp(100);
-
-        // This should succeed since the failure happens on close
-        cache.push_partitions(vec![mp]).await?;
-
-        // When we close, we should get an error
-        let result = cache.close().await;
-        assert!(result.is_err());
-
-        // Verify the error message
-        let error_message = result.unwrap_err().to_string();
-        assert!(
-            error_message.contains("Intentional failure in FailingWriter::close"),
-            "Error message should mention close failure: {}",
-            error_message
-        );
-
-        // Try that another push will fail
-        let mp = make_dummy_mp(100);
-        let result = cache.push_partitions(vec![mp]).await;
-        assert!(result.is_err());
-        let error_message = result.unwrap_err().to_string();
-        assert!(
-            error_message.contains("Intentional failure in FailingWriter::close"),
-            "Error message should mention close failure: {}",
-            error_message
-        );
-
-        // Try that closing the cache will fail
-        let result = cache.close().await;
-        assert!(result.is_err());
-        let error_message = result.unwrap_err().to_string();
-        assert!(
-            error_message.contains("Intentional failure in FailingWriter::close"),
-            "Error message should mention close failure: {}",
-            error_message
-        );
-
-        Ok(())
-    }
 }