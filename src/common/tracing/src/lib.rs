--- conflicted
+++ resolved
@@ -184,7 +184,6 @@
     }
 }
 
-<<<<<<< HEAD
 #[pyclass]
 struct QuerySpan {}
 
@@ -243,7 +242,9 @@
 
     pub fn flush(&self) {
         flush_opentelemetry_providers();
-=======
+    }
+}
+
 pub fn finish_chrome_trace() -> bool {
     let mut mg = CHROME_GUARD_HANDLE.lock().unwrap();
     if let Some(fg) = mg.as_mut() {
@@ -254,6 +255,5 @@
         true
     } else {
         false
->>>>>>> 5f7fefab
     }
 }