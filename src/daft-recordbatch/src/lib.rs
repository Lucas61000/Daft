--- conflicted
+++ resolved
@@ -518,11 +518,6 @@
         &self.columns
     }
 
-<<<<<<< HEAD
-    pub fn with_column(&self, name: &str, series: Series) -> Self {
-        let mut new_schema = self.schema.as_ref().clone();
-        new_schema.append(Field::new(name, series.data_type().clone()));
-=======
     pub fn append_column(&self, series: Series) -> DaftResult<Self> {
         if self.num_rows != series.len() {
             return Err(DaftError::ValueError(format!(
@@ -534,16 +529,11 @@
 
         let mut new_schema = self.schema.as_ref().clone();
         new_schema.append(Field::new(series.name(), series.data_type().clone()));
->>>>>>> fdebb15e
 
         let mut new_columns = self.columns.as_ref().clone();
         new_columns.push(series);
 
-<<<<<<< HEAD
-        Self::new_unchecked(new_schema, new_columns, self.num_rows)
-=======
         Ok(Self::new_unchecked(new_schema, new_columns, self.num_rows))
->>>>>>> fdebb15e
     }
 
     fn eval_agg_expression(
