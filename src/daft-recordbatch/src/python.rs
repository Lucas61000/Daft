use std::sync::Arc;

use common_error::{DaftError, DaftResult};
use daft_core::{
    join::JoinType,
    prelude::*,
    python::{series::PySeries, PySchema},
};
use daft_dsl::{
    expr::bound_expr::{BoundAggExpr, BoundExpr},
    python::PyExpr,
    Expr,
};
use indexmap::IndexMap;
use pyo3::{exceptions::PyValueError, prelude::*};

use crate::{
    ffi,
    file_info::{FileInfo, FileInfos},
    preview::{Preview, PreviewFormat, PreviewOptions},
    RecordBatch,
};

#[pyclass]
#[derive(Clone)]
pub struct PyRecordBatch {
    pub record_batch: RecordBatch,
}

#[pymethods]
impl PyRecordBatch {
    pub fn schema(&self) -> PyResult<PySchema> {
        Ok(PySchema {
            schema: self.record_batch.schema.clone(),
        })
    }

    pub fn eval_expression_list(&self, py: Python, exprs: Vec<PyExpr>) -> PyResult<Self> {
        let converted_exprs = BoundExpr::bind_all(&exprs, &self.record_batch.schema)?;
        py.allow_threads(|| {
            Ok(self
                .record_batch
                .eval_expression_list(converted_exprs.as_slice())?
                .into())
        })
    }

    pub fn take(&self, py: Python, idx: &PySeries) -> PyResult<Self> {
        py.allow_threads(|| Ok(self.record_batch.take(&idx.series)?.into()))
    }

    pub fn filter(&self, py: Python, exprs: Vec<PyExpr>) -> PyResult<Self> {
        let converted_exprs = BoundExpr::bind_all(&exprs, &self.record_batch.schema)?;
        py.allow_threads(|| Ok(self.record_batch.filter(converted_exprs.as_slice())?.into()))
    }

    pub fn sort(
        &self,
        py: Python,
        sort_keys: Vec<PyExpr>,
        descending: Vec<bool>,
        nulls_first: Vec<bool>,
    ) -> PyResult<Self> {
        let converted_exprs = BoundExpr::bind_all(&sort_keys, &self.record_batch.schema)?;
        py.allow_threads(|| {
            Ok(self
                .record_batch
                .sort(
                    converted_exprs.as_slice(),
                    descending.as_slice(),
                    nulls_first.as_slice(),
                )?
                .into())
        })
    }

    pub fn argsort(
        &self,
        py: Python,
        sort_keys: Vec<PyExpr>,
        descending: Vec<bool>,
        nulls_first: Vec<bool>,
    ) -> PyResult<PySeries> {
        let converted_exprs = BoundExpr::bind_all(&sort_keys, &self.record_batch.schema)?;
        py.allow_threads(|| {
            Ok(self
                .record_batch
                .argsort(
                    converted_exprs.as_slice(),
                    descending.as_slice(),
                    nulls_first.as_slice(),
                )?
                .into())
        })
    }

    pub fn agg(&self, py: Python, to_agg: Vec<PyExpr>, group_by: Vec<PyExpr>) -> PyResult<Self> {
        let converted_to_agg = BoundExpr::bind_all(&to_agg, &self.record_batch.schema)?
            .into_iter()
            .map(|expr| {
                if let Expr::Agg(agg_expr) = expr.as_ref() {
                    Ok(BoundAggExpr::new_unchecked(agg_expr.clone()))
                } else {
                    Err(DaftError::ValueError(
                        format!("RecordBatch.agg requires all to_agg inputs to be aggregation expressions, found: {expr}"),
                    ))
                }
            })
            .collect::<DaftResult<Vec<_>>>()?;
        let converted_group_by = BoundExpr::bind_all(&group_by, &self.record_batch.schema)?;
        py.allow_threads(|| {
            Ok(self
                .record_batch
                .agg(converted_to_agg.as_slice(), converted_group_by.as_slice())?
                .into())
        })
    }

    pub fn pivot(
        &self,
        py: Python,
        group_by: Vec<PyExpr>,
        pivot_col: PyExpr,
        values_col: PyExpr,
        names: Vec<String>,
    ) -> PyResult<Self> {
        let converted_group_by = BoundExpr::bind_all(&group_by, &self.record_batch.schema)?;
        let converted_pivot_col = BoundExpr::try_new(pivot_col, &self.record_batch.schema)?;
        let converted_values_col = BoundExpr::try_new(values_col, &self.record_batch.schema)?;
        py.allow_threads(|| {
            Ok(self
                .record_batch
                .pivot(
                    converted_group_by.as_slice(),
                    converted_pivot_col,
                    converted_values_col,
                    names,
                )?
                .into())
        })
    }

    pub fn hash_join(
        &self,
        py: Python,
        right: &Self,
        left_on: Vec<PyExpr>,
        right_on: Vec<PyExpr>,
        how: JoinType,
    ) -> PyResult<Self> {
        let left_exprs = BoundExpr::bind_all(&left_on, &self.record_batch.schema)?;
        let right_exprs = BoundExpr::bind_all(&right_on, &self.record_batch.schema)?;
        let null_equals_nulls = vec![false; left_exprs.len()];
        py.allow_threads(|| {
            Ok(self
                .record_batch
                .hash_join(
                    &right.record_batch,
                    left_exprs.as_slice(),
                    right_exprs.as_slice(),
                    null_equals_nulls.as_slice(),
                    how,
                )?
                .into())
        })
    }

    pub fn sort_merge_join(
        &self,
        py: Python,
        right: &Self,
        left_on: Vec<PyExpr>,
        right_on: Vec<PyExpr>,
        is_sorted: bool,
    ) -> PyResult<Self> {
        let left_exprs = BoundExpr::bind_all(&left_on, &self.record_batch.schema)?;
        let right_exprs = BoundExpr::bind_all(&right_on, &self.record_batch.schema)?;
        py.allow_threads(|| {
            Ok(self
                .record_batch
                .sort_merge_join(
                    &right.record_batch,
                    left_exprs.as_slice(),
                    right_exprs.as_slice(),
                    is_sorted,
                )?
                .into())
        })
    }

    pub fn explode(&self, py: Python, to_explode: Vec<PyExpr>) -> PyResult<Self> {
        let converted_to_explode = BoundExpr::bind_all(&to_explode, &self.record_batch.schema)?;

        py.allow_threads(|| {
            Ok(self
                .record_batch
                .explode(converted_to_explode.as_slice())?
                .into())
        })
    }

    /// Helper to create a rust Preview and use its Display impl.
    #[pyo3(signature = (format, options))]
    pub fn preview(&self, format: &str, options: Option<&str>) -> PyResult<String> {
        let format = PreviewFormat::try_from(format)?;
        let options = match options {
            Some(json) => serde_json::from_str::<PreviewOptions>(json)
                .expect("PreviewOptions produced invalid json."),
            None => PreviewOptions::default(),
        };
        let preview = self.record_batch.clone();
        let preview = Preview::new(preview, format, options);
        Ok(preview.to_string())
    }

    pub fn __repr__(&self) -> PyResult<String> {
        Ok(format!("{}", self.record_batch))
    }

    pub fn _repr_html_(&self) -> PyResult<String> {
        Ok(self.record_batch.repr_html())
    }

    pub fn head(&self, py: Python, num: i64) -> PyResult<Self> {
        if num < 0 {
            return Err(PyValueError::new_err(format!(
                "Can not head Table with negative number: {num}"
            )));
        }
        let num = num as usize;
        py.allow_threads(|| Ok(self.record_batch.head(num)?.into()))
    }

    #[pyo3(signature = (fraction, with_replacement, seed=None))]
    pub fn sample_by_fraction(
        &self,
        py: Python,
        fraction: f64,
        with_replacement: bool,
        seed: Option<u64>,
    ) -> PyResult<Self> {
        if fraction < 0.0 {
            return Err(PyValueError::new_err(format!(
                "Can not sample table with negative fraction: {fraction}"
            )));
        }
        if fraction > 1.0 {
            return Err(PyValueError::new_err(format!(
                "Can not sample table with fraction greater than 1.0: {fraction}"
            )));
        }
        py.allow_threads(|| {
            Ok(self
                .record_batch
                .sample_by_fraction(fraction, with_replacement, seed)?
                .into())
        })
    }

    #[pyo3(signature = (size, with_replacement, seed=None))]
    pub fn sample_by_size(
        &self,
        py: Python,
        size: i64,
        with_replacement: bool,
        seed: Option<u64>,
    ) -> PyResult<Self> {
        if size < 0 {
            return Err(PyValueError::new_err(format!(
                "Can not sample table with negative size: {size}"
            )));
        }
        py.allow_threads(|| {
            Ok(self
                .record_batch
                .sample(size as usize, with_replacement, seed)?
                .into())
        })
    }

    pub fn quantiles(&self, py: Python, num: i64) -> PyResult<Self> {
        if num < 0 {
            return Err(PyValueError::new_err(format!(
                "Can not fetch quantile from table with negative number: {num}"
            )));
        }
        let num = num as usize;
        py.allow_threads(|| Ok(self.record_batch.quantiles(num)?.into()))
    }

    pub fn partition_by_hash(
        &self,
        py: Python,
        exprs: Vec<PyExpr>,
        num_partitions: i64,
    ) -> PyResult<Vec<Self>> {
        if num_partitions < 0 {
            return Err(PyValueError::new_err(format!(
                "Can not partition into negative number of partitions: {num_partitions}"
            )));
        }
        let exprs = BoundExpr::bind_all(&exprs, &self.record_batch.schema)?;
        py.allow_threads(|| {
            Ok(self
                .record_batch
                .partition_by_hash(exprs.as_slice(), num_partitions as usize)?
                .into_iter()
                .map(std::convert::Into::into)
                .collect::<Vec<Self>>())
        })
    }

    pub fn partition_by_random(
        &self,
        py: Python,
        num_partitions: i64,
        seed: i64,
    ) -> PyResult<Vec<Self>> {
        if num_partitions < 0 {
            return Err(PyValueError::new_err(format!(
                "Can not partition into negative number of partitions: {num_partitions}"
            )));
        }

        if seed < 0 {
            return Err(PyValueError::new_err(format!(
                "Can not have seed has negative number: {seed}"
            )));
        }
        py.allow_threads(|| {
            Ok(self
                .record_batch
                .partition_by_random(num_partitions as usize, seed as u64)?
                .into_iter()
                .map(std::convert::Into::into)
                .collect::<Vec<Self>>())
        })
    }

    pub fn partition_by_range(
        &self,
        py: Python,
        partition_keys: Vec<PyExpr>,
        boundaries: &Self,
        descending: Vec<bool>,
    ) -> PyResult<Vec<Self>> {
        let exprs = BoundExpr::bind_all(&partition_keys, &self.record_batch.schema)?;
        py.allow_threads(|| {
            Ok(self
                .record_batch
                .partition_by_range(
                    exprs.as_slice(),
                    &boundaries.record_batch,
                    descending.as_slice(),
                )?
                .into_iter()
                .map(std::convert::Into::into)
                .collect::<Vec<Self>>())
        })
    }

    pub fn partition_by_value(
        &self,
        py: Python,
        partition_keys: Vec<PyExpr>,
    ) -> PyResult<(Vec<Self>, Self)> {
        let exprs = BoundExpr::bind_all(&partition_keys, &self.record_batch.schema)?;
        py.allow_threads(|| {
            let (tables, values) = self.record_batch.partition_by_value(exprs.as_slice())?;
            let pyrecordbatches = tables
                .into_iter()
                .map(std::convert::Into::into)
                .collect::<Vec<Self>>();
            let values = values.into();
            Ok((pyrecordbatches, values))
        })
    }

    pub fn add_monotonically_increasing_id(
        &self,
        py: Python,
        partition_num: u64,
        column_name: &str,
    ) -> PyResult<Self> {
        py.allow_threads(|| {
            Ok(self
                .record_batch
                .add_monotonically_increasing_id(partition_num, 0, column_name)?
                .into())
        })
    }

    pub fn __len__(&self) -> PyResult<usize> {
        Ok(self.record_batch.len())
    }

    pub fn size_bytes(&self) -> PyResult<usize> {
        Ok(self.record_batch.size_bytes()?)
    }

    pub fn get_column(&self, idx: usize) -> PySeries {
        self.record_batch.get_column(idx).clone().into()
    }

    pub fn columns(&self) -> Vec<PySeries> {
        self.record_batch
            .columns()
            .iter()
            .cloned()
            .map(Into::into)
            .collect()
    }

    #[staticmethod]
    pub fn concat(py: Python, tables: Vec<Self>) -> PyResult<Self> {
        let record_batches: Vec<_> = tables.iter().map(|t| &t.record_batch).collect();
        py.allow_threads(|| Ok(RecordBatch::concat(record_batches.as_slice())?.into()))
    }

    pub fn slice(&self, start: i64, end: i64) -> PyResult<Self> {
        if start < 0 {
            return Err(PyValueError::new_err(format!(
                "slice start can not be negative: {start}"
            )));
        }
        if end < 0 {
            return Err(PyValueError::new_err(format!(
                "slice end can not be negative: {start}"
            )));
        }
        if start > end {
            return Err(PyValueError::new_err(format!(
                "slice length can not be negative: start: {start} end: {end}"
            )));
        }
        Ok(self
            .record_batch
            .slice(start as usize, end as usize)?
            .into())
    }

    #[staticmethod]
    pub fn from_arrow_record_batches(
        py: Python,
        record_batches: Vec<Bound<PyAny>>,
        schema: &PySchema,
    ) -> PyResult<Self> {
        let record_batch =
            ffi::record_batch_from_arrow(py, record_batches.as_slice(), schema.schema.clone())?;
        Ok(Self { record_batch })
    }

    #[staticmethod]
    pub fn from_pylist_series(dict: IndexMap<String, PySeries>) -> PyResult<Self> {
        let mut fields: Vec<Field> = Vec::new();
        let mut columns: Vec<Series> = Vec::new();
        fields.reserve(dict.len());
        columns.reserve(dict.len());

        for (name, series) in dict {
            let series = series.series;
            fields.push(Field::new(name.as_str(), series.data_type().clone()));
            columns.push(series.rename(name));
        }

        let num_rows = columns.first().map_or(0, daft_core::series::Series::len);
        if !columns.is_empty() {
            let first = columns.first().unwrap();
            for s in columns.iter().skip(1) {
                if s.len() != first.len() {
                    return Err(DaftError::ValueError(format!(
                        "Mismatch in Series lengths when making a Table, {} vs {}",
                        s.len(),
                        first.len()
                    ))
                    .into());
                }
            }
        }

        Ok(Self {
            record_batch: RecordBatch::new_with_broadcast(Schema::new(fields), columns, num_rows)?,
        })
    }
    #[staticmethod]
    pub fn from_pyseries_list(pycolumns: Vec<PySeries>) -> PyResult<Self> {
        if pycolumns.is_empty() {
            return Ok(Self {
                record_batch: RecordBatch::empty(None),
            });
        }

        let first = pycolumns.first().unwrap().series.len();

        let num_rows = pycolumns.iter().map(|c| c.series.len()).max().unwrap();

        let (fields, columns) = pycolumns
            .into_iter()
            .map(|s| (s.series.field().clone(), s.series))
            .unzip::<_, _, Vec<Field>, Vec<Series>>();

        if first == 0 {
            return Ok(Self {
                record_batch: RecordBatch::empty(Some(Arc::new(Schema::new(fields)))),
            });
        }

        Ok(Self {
            record_batch: RecordBatch::new_with_broadcast(Schema::new(fields), columns, num_rows)?,
        })
    }

    pub fn to_arrow_record_batch(&self) -> PyResult<PyObject> {
        Python::with_gil(|py| {
            let pyarrow = py.import(pyo3::intern!(py, "pyarrow"))?;
            ffi::record_batch_to_arrow(py, &self.record_batch, pyarrow)
        })
    }

    #[staticmethod]
    #[pyo3(signature = (schema=None))]
    pub fn empty(schema: Option<PySchema>) -> Self {
        RecordBatch::empty(match schema {
            Some(s) => Some(s.schema),
            None => None,
        })
<<<<<<< HEAD
        .into())
=======
        .into()
>>>>>>> 296a129b
    }

    pub fn to_file_infos(&self) -> PyResult<FileInfos> {
        let file_infos: FileInfos = self.record_batch.clone().try_into()?;
        Ok(file_infos)
    }

    #[staticmethod]
    pub fn from_file_infos(file_infos: &FileInfos) -> PyResult<Self> {
        let table: RecordBatch = file_infos.try_into()?;
        Ok(table.into())
    }
}

impl From<RecordBatch> for PyRecordBatch {
    fn from(value: RecordBatch) -> Self {
        Self {
            record_batch: value,
        }
    }
}

impl From<PyRecordBatch> for RecordBatch {
    fn from(item: PyRecordBatch) -> Self {
        item.record_batch
    }
}

impl AsRef<RecordBatch> for PyRecordBatch {
    fn as_ref(&self) -> &RecordBatch {
        &self.record_batch
    }
}

pub fn register_modules(parent: &Bound<PyModule>) -> PyResult<()> {
    parent.add_class::<PyRecordBatch>()?;
    parent.add_class::<FileInfos>()?;
    parent.add_class::<FileInfo>()?;

    Ok(())
}<|MERGE_RESOLUTION|>--- conflicted
+++ resolved
@@ -524,11 +524,7 @@
             Some(s) => Some(s.schema),
             None => None,
         })
-<<<<<<< HEAD
-        .into())
-=======
         .into()
->>>>>>> 296a129b
     }
 
     pub fn to_file_infos(&self) -> PyResult<FileInfos> {
