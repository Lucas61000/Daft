use std::{
    future::Future,
    pin::Pin,
    sync::Arc,
    task::{Context, Poll},
    time::Duration,
};

use common_error::{DaftError, DaftResult};
use futures::FutureExt;
use tokio_util::sync::CancellationToken;
use tracing::instrument;

use super::{default::DefaultScheduler, linear::LinearScheduler, SchedulableTask, Scheduler};
use crate::{
    pipeline_node::MaterializedOutput,
    scheduling::{
        dispatcher::Dispatcher,
        task::{Task, TaskID},
        worker::{Worker, WorkerManager},
    },
    statistics::{StatisticsEvent, StatisticsManagerRef},
    utils::{
        channel::{
            create_oneshot_channel, create_unbounded_channel, OneshotReceiver, OneshotSender,
            UnboundedReceiver, UnboundedSender,
        },
        joinset::JoinSet,
    },
};

pub(crate) type SchedulerSender<T> = UnboundedSender<SchedulableTask<T>>;
pub(crate) type SchedulerReceiver<T> = UnboundedReceiver<SchedulableTask<T>>;

const SCHEDULER_LOG_TARGET: &str = "DaftFlotillaScheduler";
const SCHEDULER_TICK_INTERVAL: Duration = Duration::from_secs(1);

struct SchedulerActor<W: Worker, S: Scheduler<W::Task>> {
    worker_manager: Arc<dyn WorkerManager<Worker = W>>,
    scheduler: S,
}

impl<W: Worker> SchedulerActor<W, DefaultScheduler<W::Task>> {
    fn default_scheduler(worker_manager: Arc<dyn WorkerManager<Worker = W>>) -> Self {
        Self {
            worker_manager,
            scheduler: DefaultScheduler::new(),
        }
    }
}

#[allow(dead_code)]
impl<W: Worker> SchedulerActor<W, LinearScheduler<W::Task>> {
    fn linear_scheduler(worker_manager: Arc<dyn WorkerManager<Worker = W>>) -> Self {
        Self {
            worker_manager,
            scheduler: LinearScheduler::new(),
        }
    }
}

impl<W, S> SchedulerActor<W, S>
where
    W: Worker,
    S: Scheduler<W::Task> + Send + 'static,
{
    fn spawn_scheduler_actor(
        scheduler: Self,
        joinset: &mut JoinSet<DaftResult<()>>,
        statistics_manager: StatisticsManagerRef,
    ) -> SchedulerHandle<W::Task> {
        tracing::info!(target: SCHEDULER_LOG_TARGET, "Spawning scheduler actor");

        let (scheduler_sender, scheduler_receiver) = create_unbounded_channel();

        // Create dispatcher directly instead of spawning it as an actor
        let dispatcher = Dispatcher::new();

        // Spawn the scheduler actor to schedule tasks and dispatch them directly via the dispatcher
        joinset.spawn(Self::run_scheduler_loop(
            scheduler.scheduler,
            scheduler_receiver,
            dispatcher,
            scheduler.worker_manager,
            statistics_manager,
        ));

        tracing::info!(target: SCHEDULER_LOG_TARGET, "Spawned scheduler actor");
        SchedulerHandle::new(scheduler_sender)
    }

    fn handle_new_tasks(
        maybe_new_task: Option<SchedulableTask<W::Task>>,
        task_rx: &mut SchedulerReceiver<W::Task>,
        statistics_manager: &StatisticsManagerRef,
        scheduler: &mut S,
        input_exhausted: &mut bool,
    ) -> DaftResult<()> {
        // If there are any new tasks, enqueue them all
        if let Some(new_task) = maybe_new_task {
            let mut enqueueable_tasks = vec![new_task];

            // Drain all available tasks from the channel
            while let Ok(task) = task_rx.try_recv() {
                enqueueable_tasks.push(task);
            }

            tracing::info!(target: SCHEDULER_LOG_TARGET, num_tasks = enqueueable_tasks.len(), "Enqueueing task batch");
            tracing::debug!(target: SCHEDULER_LOG_TARGET, enqueued_tasks = %format!("{:#?}", enqueueable_tasks));

            // Register statistics for all tasks
            for task in &enqueueable_tasks {
                let task_context = task.task_context();
                statistics_manager.handle_event(StatisticsEvent::SubmittedTask {
                    context: task_context,
                    name: task.task.task_name().clone(),
                })?;
            }

            scheduler.enqueue_tasks(enqueueable_tasks);
        } else if !*input_exhausted {
            tracing::info!(target: SCHEDULER_LOG_TARGET, "Task input stream exhausted");
            *input_exhausted = true;
        }
        Ok(())
    }

    #[instrument(name = "FlotillaScheduler", skip_all)]
    async fn run_scheduler_loop(
        mut scheduler: S,
        mut task_rx: SchedulerReceiver<W::Task>,
        mut dispatcher: Dispatcher<W>,
        worker_manager: Arc<dyn WorkerManager<Worker = W>>,
        statistics_manager: StatisticsManagerRef,
    ) -> DaftResult<()> {
        let mut input_exhausted = false;
        let mut tick_interval = tokio::time::interval(SCHEDULER_TICK_INTERVAL);
        // Keep running until the input is exhausted, i.e. no more new tasks, and there are no more pending tasks in the scheduler
        while !input_exhausted
            || scheduler.num_pending_tasks() > 0
            || dispatcher.has_running_tasks()
        {
            // Update worker snapshots at the start of each loop iteration
            let worker_snapshots = worker_manager.worker_snapshots()?;
            tracing::info!(target: SCHEDULER_LOG_TARGET, num_workers = worker_snapshots.len(), "Received worker snapshots");
            tracing::debug!(target: SCHEDULER_LOG_TARGET, worker_snapshots = %format!("{:#?}", worker_snapshots));

            scheduler.update_worker_state(&worker_snapshots);

            // 1: Get all tasks that are ready to be scheduled
            let scheduled_tasks = scheduler.get_schedulable_tasks();
            // 2: Dispatch tasks directly to the dispatcher
            if !scheduled_tasks.is_empty() {
                tracing::info!(target: SCHEDULER_LOG_TARGET, num_tasks = scheduled_tasks.len(), "Scheduling tasks for dispatch");
                tracing::debug!(target: SCHEDULER_LOG_TARGET, scheduled_tasks = %format!("{:#?}", scheduled_tasks));

                // Report to statistics manager
                for task in &scheduled_tasks {
                    let task_context = task.task().task_context();
                    statistics_manager.handle_event(StatisticsEvent::ScheduledTask {
                        context: task_context,
                    })?;
                }

                dispatcher.dispatch_tasks(scheduled_tasks, &worker_manager)?;
            }

            // 3: Send autoscaling request if needed
            let autoscaling_request = scheduler.get_autoscaling_request();
            if let Some(request) = autoscaling_request {
                tracing::info!(target: SCHEDULER_LOG_TARGET, autoscaling_request = request, "Sending autoscaling request");
                worker_manager.try_autoscale(request)?;
            }

            // 4: Concurrently wait for new tasks, task completions, or periodic tick
            tokio::select! {
                maybe_new_task = task_rx.recv(), if !input_exhausted => {
                    Self::handle_new_tasks(maybe_new_task, &mut task_rx, &statistics_manager, &mut scheduler, &mut input_exhausted)?;
                }
<<<<<<< HEAD
                // Add a task that regularly runs at a 1s interval to send statistics, using tokio
                Some(snapshots) = dispatcher_handle.await_worker_updates() => {
                    tracing::debug!("Received worker updates: {:?}", snapshots);

                    scheduler.update_worker_state(&snapshots);
=======
                failed_tasks = dispatcher.await_completed_tasks(&worker_manager, &statistics_manager), if dispatcher.has_running_tasks() => {
                    let failed_tasks = failed_tasks?;
                    // Re-enqueue any failed tasks
                    if !failed_tasks.is_empty() {
                        scheduler.enqueue_tasks(failed_tasks);
                    }
                }
                _ = tick_interval.tick() => {
                    // Tick completed - worker snapshots will be updated at the top of the next loop iteration
>>>>>>> 1e04680e
                }
            }
        }

        tracing::info!(target: SCHEDULER_LOG_TARGET, "Scheduler event loop completed");
        Ok(())
    }
}

pub(crate) fn spawn_default_scheduler_actor<W: Worker>(
    worker_manager: Arc<dyn WorkerManager<Worker = W>>,
    joinset: &mut JoinSet<DaftResult<()>>,
    statistics_manager: StatisticsManagerRef,
) -> SchedulerHandle<W::Task> {
    tracing::info!(target: SCHEDULER_LOG_TARGET, "Spawning default scheduler actor");

    let scheduler = SchedulerActor::default_scheduler(worker_manager);
    SchedulerActor::spawn_scheduler_actor(scheduler, joinset, statistics_manager)
}

#[allow(dead_code)]
pub(crate) fn spawn_linear_scheduler_actor<W: Worker>(
    worker_manager: Arc<dyn WorkerManager<Worker = W>>,
    joinset: &mut JoinSet<DaftResult<()>>,
    statistics_manager: StatisticsManagerRef,
) -> SchedulerHandle<W::Task> {
    tracing::info!(target: SCHEDULER_LOG_TARGET, "Creating linear scheduler");

    let scheduler = SchedulerActor::linear_scheduler(worker_manager);
    SchedulerActor::spawn_scheduler_actor(scheduler, joinset, statistics_manager)
}

#[derive(Debug)]
pub(crate) struct SchedulerHandle<T: Task> {
    scheduler_sender: SchedulerSender<T>,
}

impl<T: Task> Clone for SchedulerHandle<T> {
    fn clone(&self) -> Self {
        Self {
            scheduler_sender: self.scheduler_sender.clone(),
        }
    }
}

impl<T: Task> SchedulerHandle<T> {
    fn new(scheduler_sender: SchedulerSender<T>) -> Self {
        Self { scheduler_sender }
    }

    pub fn prepare_task_for_submission(
        submittable_task: SubmittableTask<T>,
    ) -> (SchedulableTask<T>, SubmittedTask) {
        let task_id = submittable_task.task.task_id();

        let schedulable_task = SchedulableTask::new(
            submittable_task.task,
            submittable_task.result_tx,
            submittable_task.cancel_token.clone(),
        );
        let submitted_task = SubmittedTask::new(
            task_id,
            submittable_task.result_rx,
            Some(submittable_task.cancel_token),
            submittable_task.notify_token,
        );

        (schedulable_task, submitted_task)
    }

    fn submit_task(&self, submittable_task: SubmittableTask<T>) -> DaftResult<SubmittedTask> {
        let (schedulable_task, submitted_task) =
            Self::prepare_task_for_submission(submittable_task);
        self.scheduler_sender.send(schedulable_task).map_err(|_| {
            DaftError::InternalError("Failed to send task to scheduler".to_string())
        })?;
        Ok(submitted_task)
    }
}

#[derive(Debug)]
pub(crate) struct SubmittableTask<T: Task> {
    task: T,
    result_tx: OneshotSender<DaftResult<Vec<MaterializedOutput>>>,
    result_rx: OneshotReceiver<DaftResult<Vec<MaterializedOutput>>>,
    cancel_token: CancellationToken,
    notify_token: Option<OneshotSender<()>>,
}

impl<T: Task> SubmittableTask<T> {
    pub fn new(task: T) -> Self {
        let (result_tx, result_rx) = create_oneshot_channel();
        let cancel_token = CancellationToken::new();
        Self {
            task,
            result_tx,
            result_rx,
            cancel_token,
            notify_token: None,
        }
    }

    pub fn task(&self) -> &T {
        &self.task
    }

    pub fn with_notify_token(mut self) -> (Self, OneshotReceiver<()>) {
        let (notify_token, notify_rx) = create_oneshot_channel();
        self.notify_token = Some(notify_token);
        (self, notify_rx)
    }

    pub fn with_new_task(mut self, new_task: T) -> Self {
        self.task = new_task;
        self
    }

    pub fn submit(self, scheduler_handle: &SchedulerHandle<T>) -> DaftResult<SubmittedTask> {
        scheduler_handle.submit_task(self)
    }
}

#[derive(Debug)]
pub(crate) struct SubmittedTask {
    _task_id: TaskID,
    result_rx: OneshotReceiver<DaftResult<Vec<MaterializedOutput>>>,
    cancel_token: Option<CancellationToken>,
    notify_token: Option<OneshotSender<()>>,
    finished: bool,
}

impl SubmittedTask {
    fn new(
        task_id: TaskID,
        result_rx: OneshotReceiver<DaftResult<Vec<MaterializedOutput>>>,
        cancel_token: Option<CancellationToken>,
        notify_token: Option<OneshotSender<()>>,
    ) -> Self {
        Self {
            _task_id: task_id,
            result_rx,
            cancel_token,
            notify_token,
            finished: false,
        }
    }

    #[allow(dead_code)]
    pub fn id(&self) -> &TaskID {
        &self._task_id
    }
}

impl Future for SubmittedTask {
    type Output = DaftResult<Vec<MaterializedOutput>>;

    fn poll(mut self: Pin<&mut Self>, cx: &mut Context<'_>) -> Poll<Self::Output> {
        match self.result_rx.poll_unpin(cx) {
            Poll::Ready(Ok(result)) => {
                self.finished = true;
                if let Some(notify_token) = self.notify_token.take() {
                    let _ = notify_token.send(());
                }
                Poll::Ready(result)
            }
            // If the receiver is dropped, return no results
            Poll::Ready(Err(_)) => {
                self.finished = true;
                if let Some(notify_token) = self.notify_token.take() {
                    let _ = notify_token.send(());
                }
                Poll::Ready(Ok(vec![]))
            }
            Poll::Pending => Poll::Pending,
        }
    }
}

impl Drop for SubmittedTask {
    fn drop(&mut self) {
        if self.finished {
            return;
        }

        if let Some(cancel_token) = self.cancel_token.take() {
            cancel_token.cancel();
        }
    }
}

#[cfg(test)]
mod tests {
    use rand::Rng;

    use super::*;
    use crate::{
        scheduling::{
            scheduler::test_utils::setup_workers,
            task::tests::MockTaskFailure,
            tests::{create_mock_partition_ref, MockTask, MockTaskBuilder},
            worker::{tests::MockWorkerManager, WorkerId},
        },
        utils::channel::create_channel,
    };

    struct SchedulerActorTestContext {
        scheduler_handle_ref: Arc<SchedulerHandle<MockTask>>,
        joinset: JoinSet<DaftResult<()>>,
    }

    impl SchedulerActorTestContext {
        async fn cleanup(mut self) -> DaftResult<()> {
            drop(self.scheduler_handle_ref);
            while let Some(result) = self.joinset.join_next().await {
                result??;
            }
            Ok(())
        }
    }

    fn setup_scheduler_actor_test_context(
        worker_configs: &[(WorkerId, usize)],
    ) -> SchedulerActorTestContext {
        let workers = setup_workers(worker_configs);
        let worker_manager = Arc::new(MockWorkerManager::new(workers));
        let scheduler = SchedulerActor::default_scheduler(worker_manager);
        let mut joinset = JoinSet::new();
        let scheduler_handle = SchedulerActor::spawn_scheduler_actor(
            scheduler,
            &mut joinset,
            StatisticsManagerRef::default(),
        );
        SchedulerActorTestContext {
            scheduler_handle_ref: Arc::new(scheduler_handle),
            joinset,
        }
    }

    #[tokio::test]
    async fn test_scheduler_actor_basic_task() -> DaftResult<()> {
        let test_context = setup_scheduler_actor_test_context(&[(Arc::from("worker1"), 1)]);

        let partition_ref = create_mock_partition_ref(100, 1024);
        let task = MockTaskBuilder::new(partition_ref.clone()).build();

        let submittable_task = SubmittableTask::new(task);
        let submitted_task = submittable_task.submit(&test_context.scheduler_handle_ref)?;

        let result = submitted_task.await?;
        assert!(Arc::ptr_eq(&result[0].partition(), &partition_ref));

        test_context.cleanup().await?;
        Ok(())
    }

    #[tokio::test]
    async fn test_scheduler_actor_multiple_tasks() -> DaftResult<()> {
        let worker_1: WorkerId = Arc::from("worker1");

        let test_context = setup_scheduler_actor_test_context(&[(worker_1.clone(), 10)]);
        let num_tasks = 1000;
        let task_duration = std::time::Duration::from_millis(100);

        let mut submitted_tasks = Vec::with_capacity(num_tasks);
        for i in 0..num_tasks {
            let task = MockTaskBuilder::new(create_mock_partition_ref(100 + i, 1024 + 1))
                .with_task_id(i as u32)
                .with_sleep_duration(task_duration)
                .build();
            let submittable_task = SubmittableTask::new(task);
            let submitted_task = submittable_task.submit(&test_context.scheduler_handle_ref)?;
            submitted_tasks.push(submitted_task);
        }

        let mut counter = 0;
        for submitted_task in submitted_tasks {
            let result = submitted_task.await?;
            let partition = result[0].partition();
            assert_eq!(partition.num_rows().unwrap(), 100 + counter);
            assert_eq!(partition.size_bytes().unwrap(), Some(1024 + 1));
            counter += 1;
        }
        assert_eq!(counter, num_tasks);

        test_context.cleanup().await?;
        Ok(())
    }

    #[tokio::test]
    async fn test_scheduler_actor_multiple_concurrent_tasks() -> DaftResult<()> {
        let worker_1: WorkerId = Arc::from("worker1");
        let worker_2: WorkerId = Arc::from("worker2");
        let worker_3: WorkerId = Arc::from("worker3");

        let mut test_context = setup_scheduler_actor_test_context(&[
            (worker_1.clone(), 10),
            (worker_2.clone(), 10),
            (worker_3.clone(), 10),
        ]);
        let num_tasks = 3000;
        let num_concurrent_submitters = 30;
        let num_tasks_per_submitter = num_tasks / num_concurrent_submitters;

        let (submitted_task_tx, mut submitted_task_rx) = create_channel(1);
        for submitter_id in 0..num_concurrent_submitters {
            let scheduler_handle = test_context.scheduler_handle_ref.clone();
            let submitted_task_tx = submitted_task_tx.clone();

            test_context.joinset.spawn(async move {
                for task_id in 0..num_tasks_per_submitter {
                    let num_rows = rand::thread_rng().gen_range(100..1000);
                    let num_bytes = rand::thread_rng().gen_range(1024..1024 * 10);
                    let task_duration =
                        std::time::Duration::from_millis(rand::thread_rng().gen_range(50..150));
                    let task = MockTaskBuilder::new(create_mock_partition_ref(num_rows, num_bytes))
                        .with_task_id(submitter_id * num_tasks_per_submitter + task_id)
                        .with_sleep_duration(task_duration)
                        .build();
                    let submittable_task = SubmittableTask::new(task);
                    let submitted_task = submittable_task.submit(&scheduler_handle)?;
                    submitted_task_tx
                        .send((submitted_task, num_rows, num_bytes))
                        .await
                        .unwrap();
                }
                Ok(())
            });
        }

        drop(submitted_task_tx);
        while let Some((submitted_task, num_rows, num_bytes)) = submitted_task_rx.recv().await {
            let result = submitted_task.await?;
            let partition = result[0].partition();
            assert_eq!(partition.num_rows().unwrap(), num_rows);
            assert_eq!(partition.size_bytes().unwrap(), Some(num_bytes));
        }

        test_context.cleanup().await?;
        Ok(())
    }

    #[tokio::test]
    async fn test_scheduler_actor_cancelled_task() -> DaftResult<()> {
        let test_context = setup_scheduler_actor_test_context(&[(Arc::from("worker1"), 1)]);

        let partition_ref = create_mock_partition_ref(100, 100);
        let (cancel_notifier, cancel_receiver) = create_oneshot_channel();
        let task = MockTaskBuilder::new(partition_ref.clone())
            .with_cancel_notifier(cancel_notifier)
            .with_sleep_duration(std::time::Duration::from_millis(1000))
            .build();

        let submittable_task = SubmittableTask::new(task);
        let submitted_task = submittable_task.submit(&test_context.scheduler_handle_ref)?;
        drop(submitted_task);
        cancel_receiver.await.unwrap();

        test_context.cleanup().await?;
        Ok(())
    }

    #[tokio::test]
    async fn test_scheduler_actor_multiple_concurrent_tasks_with_cancelled_tasks() -> DaftResult<()>
    {
        let num_workers = 30;
        let mut test_context = setup_scheduler_actor_test_context(
            &(0..num_workers)
                .map(|i| (format!("worker{}", i).into(), 1))
                .collect::<Vec<_>>(),
        );
        let num_tasks = 3000;
        let num_concurrent_submitters = 30;
        let num_tasks_per_submitter = num_tasks / num_concurrent_submitters;

        let (submitted_task_tx, mut submitted_task_rx) = create_channel(1);
        for submitter_id in 0..num_concurrent_submitters {
            let scheduler_handle = test_context.scheduler_handle_ref.clone();
            let submitted_task_tx = submitted_task_tx.clone();

            test_context.joinset.spawn(async move {
                for task_id in 0..num_tasks_per_submitter {
                    let should_cancel = rand::thread_rng().gen_bool(0.5);

                    let num_rows = rand::thread_rng().gen_range(100..1000);
                    let num_bytes = rand::thread_rng().gen_range(1024..1024 * 10);
                    let mut task =
                        MockTaskBuilder::new(create_mock_partition_ref(num_rows, num_bytes))
                            .with_task_id(submitter_id * num_tasks_per_submitter + task_id);

                    if should_cancel {
                        let task_duration = std::time::Duration::from_millis(1000);
                        let (cancel_notifier, cancel_receiver) = create_oneshot_channel();
                        task = task
                            .with_cancel_notifier(cancel_notifier)
                            .with_sleep_duration(task_duration);
                        let task = task.build();
                        let submittable_task = SubmittableTask::new(task);
                        let submitted_task = submittable_task.submit(&scheduler_handle)?;
                        submitted_task_tx
                            .send((submitted_task, num_rows, num_bytes, Some(cancel_receiver)))
                            .await
                            .unwrap();
                    } else {
                        let task_duration =
                            std::time::Duration::from_millis(rand::thread_rng().gen_range(50..150));
                        let task = task.with_sleep_duration(task_duration);
                        let task = task.build();
                        let submittable_task = SubmittableTask::new(task);
                        let submitted_task = submittable_task.submit(&scheduler_handle)?;
                        submitted_task_tx
                            .send((submitted_task, num_rows, num_bytes, None))
                            .await
                            .unwrap();
                    }
                }
                Ok(())
            });
        }

        drop(submitted_task_tx);
        while let Some((submitted_task, num_rows, num_bytes, maybe_cancel_receiver)) =
            submitted_task_rx.recv().await
        {
            if let Some(cancel_receiver) = maybe_cancel_receiver {
                drop(submitted_task);
                cancel_receiver.await.unwrap();
            } else {
                let result = submitted_task.await?;
                let partition = result[0].partition();
                assert_eq!(partition.num_rows().unwrap(), num_rows);
                assert_eq!(partition.size_bytes().unwrap(), Some(num_bytes));
            }
        }

        test_context.cleanup().await?;
        Ok(())
    }

    #[tokio::test]
    async fn test_scheduler_actor_error_from_task() -> DaftResult<()> {
        let test_context = setup_scheduler_actor_test_context(&[(Arc::from("worker1"), 1)]);

        let task = MockTaskBuilder::new(create_mock_partition_ref(100, 100))
            .with_task_id(0)
            .with_failure(MockTaskFailure::Error("test error".to_string()))
            .build();
        let submittable_task = SubmittableTask::new(task);
        let submitted_task = submittable_task.submit(&test_context.scheduler_handle_ref)?;
        let result = submitted_task.await;
        assert!(result.is_err());
        assert_eq!(
            result.unwrap_err().to_string(),
            "DaftError::InternalError test error"
        );

        test_context.cleanup().await?;
        Ok(())
    }

    #[tokio::test]
    async fn test_scheduler_actor_panic_from_task() -> DaftResult<()> {
        let test_context = setup_scheduler_actor_test_context(&[(Arc::from("worker1"), 1)]);

        let task = MockTaskBuilder::new(create_mock_partition_ref(100, 100))
            .with_task_id(0)
            .with_failure(MockTaskFailure::Panic("test panic".to_string()))
            .build();
        let submittable_task = SubmittableTask::new(task);
        let submitted_task = submittable_task.submit(&test_context.scheduler_handle_ref)?;
        let result = submitted_task.await;
        assert!(result.is_err());
        assert!(result.unwrap_err().to_string().contains("test panic"));

        test_context.cleanup().await?;
        Ok(())
    }

    #[tokio::test]
    async fn test_scheduler_actor_with_no_workers_can_autoscale() -> DaftResult<()> {
        let test_context = setup_scheduler_actor_test_context(&[]);

        let task = MockTaskBuilder::new(create_mock_partition_ref(100, 100))
            .with_task_id(0)
            .build();
        let submittable_task = SubmittableTask::new(task);
        let submitted_task = submittable_task.submit(&test_context.scheduler_handle_ref)?;
        let result = submitted_task.await?;
        assert_eq!(result.len(), 1);

        test_context.cleanup().await?;
        Ok(())
    }
}<|MERGE_RESOLUTION|>--- conflicted
+++ resolved
@@ -177,13 +177,6 @@
                 maybe_new_task = task_rx.recv(), if !input_exhausted => {
                     Self::handle_new_tasks(maybe_new_task, &mut task_rx, &statistics_manager, &mut scheduler, &mut input_exhausted)?;
                 }
-<<<<<<< HEAD
-                // Add a task that regularly runs at a 1s interval to send statistics, using tokio
-                Some(snapshots) = dispatcher_handle.await_worker_updates() => {
-                    tracing::debug!("Received worker updates: {:?}", snapshots);
-
-                    scheduler.update_worker_state(&snapshots);
-=======
                 failed_tasks = dispatcher.await_completed_tasks(&worker_manager, &statistics_manager), if dispatcher.has_running_tasks() => {
                     let failed_tasks = failed_tasks?;
                     // Re-enqueue any failed tasks
@@ -193,7 +186,6 @@
                 }
                 _ = tick_interval.tick() => {
                     // Tick completed - worker snapshots will be updated at the top of the next loop iteration
->>>>>>> 1e04680e
                 }
             }
         }
