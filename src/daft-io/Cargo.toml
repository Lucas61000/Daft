[dependencies]
async-recursion = "1.0.4"
async-stream = "0.3.6"
async-trait = {workspace = true}
aws-config = "1.6.3"
aws-credential-types = {version = "1.2.3", features = ["hardcoded-credentials"]}
aws-sdk-s3 = {version = "1.90.0", features = ["default-https-client", "rt-tokio", "sigv4a"], default-features = false}
aws-smithy-http-client = "1.0.3"
aws-smithy-runtime-api = "1.8.0"
azure_core = {version = "0.21.0", features = ["enable_reqwest_rustls", "hmac_rust"], default-features = false}
azure_identity = {version = "0.21.0", features = ["enable_reqwest_rustls"], default-features = false}
azure_storage = {version = "0.21.0", features = ["enable_reqwest_rustls"], default-features = false}
azure_storage_blobs = {version = "0.21.0", features = ["enable_reqwest_rustls"], default-features = false}
bytes = {workspace = true}
common-error = {path = "../common/error", default-features = false}
common-file-formats = {path = "../common/file-formats", default-features = false}
common-io-config = {path = "../common/io-config", default-features = false}
common-runtime = {path = "../common/runtime", default-features = false}
derive_builder = {workspace = true}
futures = {workspace = true}
globset = "0.4"
google-cloud-storage = {version = "0.24.0", default-features = false, features = ["rustls-tls", "auth"]}
google-cloud-token = {version = "0.1.2"}
hdrs = {version = "0.3.2", features = ["vendored", "async_file"], optional = true}
home = "0.5.9"
itertools = {workspace = true}
log = {workspace = true}
pyo3 = {workspace = true, optional = true}
rand = "0.8.5"
regex = {version = "1.10.4"}
reqwest-middleware = "0.4.2"
reqwest-retry = "0.7.0"
retry-policies = "0.4.0"
serde = {workspace = true}
snafu = {workspace = true}
tokio = {workspace = true}
tokio-stream = {workspace = true}
<<<<<<< HEAD
tokio-util = {version = "0.7.12", features = ["compat"], optional = true}
=======
tracing = {workspace = true}
>>>>>>> 6b13716f
url = {workspace = true}

[dependencies.reqwest]
default-features = false
features = ["stream", "json"]
version = "0.12.19"

[dev-dependencies]
md5 = "0.7.0"
tempfile = "3.8.1"

[features]
enable_hdfs = ["dep:hdrs", "dep:tokio-util"]
python = [
  "dep:pyo3",
  "common-error/python",
  "common-io-config/python",
  "common-file-formats/python"
]

[lints]
workspace = true

[package]
edition = {workspace = true}
name = "daft-io"
version = {workspace = true}<|MERGE_RESOLUTION|>--- conflicted
+++ resolved
@@ -35,11 +35,8 @@
 snafu = {workspace = true}
 tokio = {workspace = true}
 tokio-stream = {workspace = true}
-<<<<<<< HEAD
 tokio-util = {version = "0.7.12", features = ["compat"], optional = true}
-=======
 tracing = {workspace = true}
->>>>>>> 6b13716f
 url = {workspace = true}
 
 [dependencies.reqwest]
