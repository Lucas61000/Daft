--- conflicted
+++ resolved
@@ -14,14 +14,9 @@
 pub use plan::{
     CommitWrite, Concat, CrossJoin, Dedup, EmptyScan, Explode, Filter, HashAggregate, HashJoin,
     InMemoryScan, Limit, LocalPhysicalPlan, LocalPhysicalPlanRef, MonotonicallyIncreasingId,
-<<<<<<< HEAD
-    PhysicalScan, PhysicalWrite, Pivot, Project, Sample, Sort, TopN, UnGroupedAggregate, Unpivot,
-    UrlDownload, UrlUpload, WindowOrderByOnly, WindowPartitionAndDynamicFrame,
-=======
     PhysicalScan, PhysicalWrite, Pivot, Project, Repartition, Sample, Sort, TopN, UDFProject,
-    UnGroupedAggregate, Unpivot, WindowOrderByOnly, WindowPartitionAndDynamicFrame,
->>>>>>> fdebb15e
-    WindowPartitionAndOrderBy, WindowPartitionOnly,
+    UnGroupedAggregate, Unpivot, UrlDownload, UrlUpload, WindowOrderByOnly,
+    WindowPartitionAndDynamicFrame, WindowPartitionAndOrderBy, WindowPartitionOnly,
 };
 #[cfg(feature = "python")]
 pub use python::{register_modules, PyLocalPhysicalPlan};
