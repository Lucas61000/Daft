--- conflicted
+++ resolved
@@ -48,12 +48,8 @@
     }
 }
 
-<<<<<<< HEAD
 #[allow(clippy::too_many_arguments)]
-pub(crate) fn arrow_column_iters_to_table_iter(
-=======
 pub fn arrow_column_iters_to_table_iter(
->>>>>>> 73ff3f37
     arr_iters: ArrowChunkIters,
     row_range_start: usize,
     schema_ref: SchemaRef,
