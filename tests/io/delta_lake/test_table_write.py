--- conflicted
+++ resolved
@@ -269,23 +269,20 @@
     check_equal_both_daft_and_delta_rs(df, path, [("int", "ascending")])
 
 
-<<<<<<< HEAD
+def test_deltalake_write_partitioned_some_empty(tmp_path):
+    path = tmp_path / "some_table"
+
+    df = daft.from_pydict({"int": [1, 2, 3, None], "string": ["foo", "foo", "bar", None]}).into_partitions(5)
+
+    df.write_deltalake(str(path), partition_cols=["int"])
+
+    check_equal_both_daft_and_delta_rs(df, path, [("int", "ascending")])
+
+
 @pytest.mark.skipif(
     context.get_context().daft_execution_config.enable_native_executor is True,
     reason="Native executor does not support concat yet",
 )
-=======
-def test_deltalake_write_partitioned_some_empty(tmp_path):
-    path = tmp_path / "some_table"
-
-    df = daft.from_pydict({"int": [1, 2, 3, None], "string": ["foo", "foo", "bar", None]}).into_partitions(5)
-
-    df.write_deltalake(str(path), partition_cols=["int"])
-
-    check_equal_both_daft_and_delta_rs(df, path, [("int", "ascending")])
-
-
->>>>>>> b2dabf6c
 def test_deltalake_write_partitioned_existing_table(tmp_path):
     path = tmp_path / "some_table"
 
