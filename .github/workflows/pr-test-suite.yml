--- conflicted
+++ resolved
@@ -816,65 +816,6 @@
       if: ${{ contains(needs.*.result, 'failure') }}
       run: exit 1
 
-<<<<<<< HEAD
-=======
-  check-unused-cargo-deps:
-    runs-on: ubuntu-latest
-    steps:
-    - uses: actions/checkout@v4
-    - uses: moonrepo/setup-rust@v1
-      with:
-        cache: false
-        channel: stable
-
-    - name: Install Machete
-      run: cargo +stable install cargo-machete@0.7.0 --locked
-    - name: Run Machete
-      run: cargo machete --with-metadata
-
-  doctests:
-    runs-on: ubuntu-latest
-    env:
-      python-version: '3.10'
-    steps:
-    - uses: actions/checkout@v4
-    - uses: moonrepo/setup-rust@v1
-      with:
-        cache: false
-    - uses: Swatinem/rust-cache@v2
-      with:
-        key: ${{ runner.os }}-build
-        cache-all-crates: 'true'
-    - name: Set up Python ${{ env.python-version }}
-      uses: actions/setup-python@v5
-      with:
-        python-version: ${{ env.python-version }}
-        cache: pip
-        cache-dependency-path: |
-          pyproject.toml
-          requirements-dev.txt
-    - name: Setup Virtual Env
-      run: |
-        python -m venv venv
-        echo "$GITHUB_WORKSPACE/venv/bin" >> $GITHUB_PATH
-        pip install uv
-    - name: Install dependencies
-      uses: nick-fields/retry@v3
-      with:
-        timeout_minutes: 10
-        max_attempts: 3
-        retry_wait_seconds: 10
-        command: uv pip install -r requirements-dev.txt
-    - name: Run doctests
-      run: |
-        source activate
-        maturin develop
-        make doctests
-      env:
-        DAFT_RUNNER: native
-
-
->>>>>>> 5db2e18e
   publish-coverage-reports:
     name: Publish coverage reports to CodeCov
     runs-on: ubuntu-latest
