from __future__ import annotations

import os

###
# Set up code coverage for when running code coverage with ray
###
if "COV_CORE_SOURCE" in os.environ:
    try:
        from pytest_cov.embed import init

        init()
    except Exception as exc:
        import sys

        sys.stderr.write(
            "pytest-cov: Failed to setup subprocess coverage. " "Environ: {!r} " "Exception: {!r}\n".format(
                {k: v for k, v in os.environ.items() if k.startswith("COV_CORE")}, exc
            )
        )

###
# Get build constants from Rust .so
###

from daft.daft import build_type as _build_type
from daft.daft import version as _version
from daft.daft import refresh_logger as _refresh_logger


def get_version() -> str:
    return _version()


def get_build_type() -> str:
    return _build_type()


def refresh_logger() -> None:
    """Refreshes Daft's internal rust logging to the current python log level."""
    _refresh_logger()


__version__ = get_version()

###
# Initialize analytics
###

from daft.analytics import init_analytics

user_opted_out = os.getenv("DAFT_ANALYTICS_ENABLED") == "0"
analytics_client = init_analytics(get_version(), get_build_type(), user_opted_out)
analytics_client.track_import()

###
# Daft top-level imports
###

from daft.catalog import (
    Catalog,
    Identifier,
    Table,
    register_table,
)
from daft.context import set_execution_config, set_planning_config, execution_config_ctx, planning_config_ctx
from daft.convert import (
    from_arrow,
    from_dask_dataframe,
    from_pandas,
    from_pydict,
    from_pylist,
    from_ray_dataset,
)
from daft.daft import ImageFormat, ImageMode, ResourceRequest
from daft.dataframe import DataFrame
from daft.logical.schema import Schema
from daft.datatype import DataType, TimeUnit
from daft.expressions import Expression, col, list_, lit, interval, struct, coalesce
from daft.io import (
    DataCatalogTable,
    DataCatalogType,
    from_glob_path,
    read_csv,
    read_deltalake,
    read_hudi,
    read_iceberg,
    read_json,
    read_parquet,
    read_sql,
    read_lance,
)
from daft.series import Series
from daft.session import (
    Session,
    attach_catalog,
    attach_table,
    detach_catalog,
    detach_table,
    create_temp_table,
    current_catalog,
    current_namespace,
    current_session,
    get_catalog,
    get_table,
    has_catalog,
    has_table,
    list_catalogs,
    list_tables,
    read_table,
    set_catalog,
    set_namespace,
    set_session,
)
from daft.sql import sql, sql_expr
from daft.udf import udf
from daft.viz import register_viz_hook
from daft.window import Window

to_struct = Expression.to_struct

__all__ = [
    "Catalog",
    "DataCatalogTable",
    "DataCatalogType",
    "DataFrame",
    "DataType",
    "Expression",
    "Identifier",
    "ImageFormat",
    "ImageMode",
    "ResourceRequest",
    "Schema",
    "Series",
    "Session",
    "Table",
    "TimeUnit",
<<<<<<< HEAD
    "attach_catalog",
    "attach_table",
=======
    "Window",
>>>>>>> 1918fb81
    "coalesce",
    "col",
    "create_temp_table",
    "current_catalog",
    "current_namespace",
    "current_session",
    "detach_catalog",
    "detach_table",
    "execution_config_ctx",
    "from_arrow",
    "from_dask_dataframe",
    "from_glob_path",
    "from_pandas",
    "from_pydict",
    "from_pylist",
    "from_ray_dataset",
    "get_catalog",
    "get_table",
    "has_catalog",
    "has_table",
    "interval",
    "list_",
    "list_catalogs",
    "list_tables",
    "lit",
    "planning_config_ctx",
    "read_csv",
    "read_deltalake",
    "read_hudi",
    "read_iceberg",
    "read_json",
    "read_lance",
    "read_parquet",
    "read_sql",
    "read_table",
    "refresh_logger",
    "register_table",
    "register_viz_hook",
    "set_catalog",
    "set_execution_config",
    "set_namespace",
    "set_planning_config",
    "set_session",
    "sql",
    "sql_expr",
    "struct",
    "to_struct",
    "udf",
]<|MERGE_RESOLUTION|>--- conflicted
+++ resolved
@@ -135,12 +135,9 @@
     "Session",
     "Table",
     "TimeUnit",
-<<<<<<< HEAD
+    "Window",
     "attach_catalog",
     "attach_table",
-=======
-    "Window",
->>>>>>> 1918fb81
     "coalesce",
     "col",
     "create_temp_table",
